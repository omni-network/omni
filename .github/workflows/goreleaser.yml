name: go releaser

# Run on all commits to main
on:
  push:
    branches:
      - main

# TODO(corver): Figure out which images to publish and how to do this via goreleaser.

jobs:
  goreleaser:
    runs-on: ubuntu-latest
    steps:
      - uses: actions/checkout@v4
      - uses: actions/setup-go@v5
        with:
          go-version: stable
      - name: Login to Dockerhub container registry
        uses: docker/login-action@v3
        with:
          username: ${{ secrets.DOCKERHUB_USERNAME }}
          password: ${{ secrets.DOCKERHUB_TOKEN }}
      - name: Build docker images
        uses: goreleaser/goreleaser-action@v5
        with:
          version: latest
          # Use --snapshot to build current HEAD commit (this doesn't publish images)
          args: release --snapshot --clean
        env:
          GITHUB_TOKEN: ${{ secrets.GITHUB_TOKEN }}
<<<<<<< HEAD
      # TODO(corver): fix halo docker build
      # - name: Push Explorer API to Dockerhub
      #   run: docker push omniops/halo:latest
        run: docker push omniops/explorer-api:latest
      - name: Push Explorer API to Dockerhub
        run: docker push omniops/explorer-api:latest
      - name: Push Indexer to Dockerhub
        run: docker push omniops/indexer:latest
=======
      - name: Push to Dockerhub
        run: docker push omniops/halo:latest
>>>>>>> dccd6c25
<|MERGE_RESOLUTION|>--- conflicted
+++ resolved
@@ -29,16 +29,9 @@
           args: release --snapshot --clean
         env:
           GITHUB_TOKEN: ${{ secrets.GITHUB_TOKEN }}
-<<<<<<< HEAD
-      # TODO(corver): fix halo docker build
-      # - name: Push Explorer API to Dockerhub
-      #   run: docker push omniops/halo:latest
-        run: docker push omniops/explorer-api:latest
       - name: Push Explorer API to Dockerhub
         run: docker push omniops/explorer-api:latest
       - name: Push Indexer to Dockerhub
         run: docker push omniops/indexer:latest
-=======
-      - name: Push to Dockerhub
-        run: docker push omniops/halo:latest
->>>>>>> dccd6c25
+      - name: Push Halo to Dockerhub
+        run: docker push omniops/halo:latest