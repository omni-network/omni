---
sidebar_position: 1
---

# `XMsg` Lifecycle

Cross-rollup messages are referred to as `XMsg` in the Omni protocol. Omni uses CometBFT to process `XMsg`s according to the following sequence.

## Flow Diagram

The following steps provide a comprehensive overview of how an XMsg travels from a source rollup VM to a destination rollup VM. This process is visualized in Figure 4.

<figure>
  <img src="/img/xmsg.png" alt="xmsg" />
  <figcaption>*Relaying of `XMsg` through the network*</figcaption>
</figure>

## Steps

### 1. User Call

- A user calls an xdapp smart contract function on a rollup VM.

### 2. Smart Contract Logic

- The smart contract converts the user’s logic into an `xcall` that is made on the rollup VM’s Portal contract. An `xcall` is defined in Solidity below (read more in the [develop section](../../develop/introduction.md)):

    ```solidity
    omni.xcall(
<<<<<<< HEAD
      destChainId,  // desintation chain id, e.g. 1 for Ethereum mainnet
      to,           // contract address on the destination chain
      data,         // abi encoded calldata, ex abi.encodeWithSignature("foo()")
      gasLimit      // (optional) gas limit for the call on the destination chain
=======
      uint64 destChainId,  // destination chain id
      address to,           // contract address on the dest rollup to execute the call on
      bytes memory data     // calldata for the transaction, abi encoded
>>>>>>> 05930364
    )
    ```

### 3. Portal Contract Event Emission

- The Portal contract converts the `xcall` into an `XMsg` and emits the corresponding `XMsg` event. `XMsg` events are defined in Solidity as:

    ```solidity
    event XMsg(
      uint64 indexed destChainId,   // Destination chain ID
      uint64 indexed streamOffset,  // Offset of XMsg in the XStream
      address sender,               // Address of the sender
      address to,                   // Address of the recipient
      bytes data,                   // ABI encoded calldata
      uint64 gasLimit               // Gas limit for the call on the destination chain
    );
    ```

### 4. Validator `XMsg` Packaging

- For each rollup VM block, validators package all `XMsg`s into a corresponding `XBlock`  using a deterministic 1:1 mapping. In `halo`, `XBlock` are typed as:

    ```go
    // Block is a deterministic representation of the omni cross-chain properties of a source chain EVM block.
    type Block struct {
      BlockHeader
      Msgs      []Msg     // All cross-chain messages sent/emittted in the block
      Receipts  []Receipt // Receipts of all submitted cross-chain messages applied in the block
      Timestamp time.Time // Timestamp of the source chain block
    }
    ```

    `XBlock` structure provides the following properties to the Omni Network:

    - Succinctly verifiable merkle-multi-proofs for sub-ranges of `XMsg` per source-target pair allowing relayers to manage submission costs at single `XMsg` granularity.
    - Omni Consensus attestations are not required for source network blocks without any `XMsg` requests (aka empty `XBlock`).
    - Relayer submissions are not required on destination networks for batches without `XMsg`s.
    - The logic to create a `XBlock` is deterministic for any finalized source rollup block height.

    <br />
    <details>
    <summary><code>XBlock</code> Storage and Calculation</summary>

    `XBlock` is not stored as they are deterministically calculated from a source network. So in effect, the source rollup stores them.
    Any component that depends on `XBlock`, calculates it from a source rollup.

    $XBlock = f(chain_A)$ where $f(x)$ is a deterministic `pure` function that takes a finalized network as input and produces `XBlock` as output.
    In practice, source blocks can be streamed and transformed using a simple translation function backed by an in-memory cache.

    </details>

    `XMsg`s are associated with an `XStream`. An `XStream`  is a logical connection between a source and destination network. It contains many `XMsg`s, each with a monotonically incrementing `XStreamOffset` (the offset is like a EOA nonce, it is incremented for each subsequent message sent from a source network to a destination network). `XMsg`s  are therefore uniquely identified and strictly ordered by their associated `XStream` and `XStreamOffset`.

    `XStreamOffset` allows for exactly-once delivery guarantees with strict ordering per source-destination network pair.

### 5. Validator Attestation

- Validators attest to `XBlock` hashes during CometBFT consensus. Each Omni consensus layer validator monitors every finalized block for all source networks in `halo`. By default, validators wait for block finalization, or some other agreed-upon finality mechanism, to ensure consistent and secure `XMsg` processing.

    All validators use halo to attest to `XBlock`s via CometBFT vote extensions. All validators in the CometBFT validator set should attest to all `XBlock`. An attestation is defined by the following `Attestation` type:

    ```go
    // Attestation containing quorum votes by the validator set of a cross-chain Block.
    type Attestation struct {
      BlockHeader                 // BlockHeader identifies the cross-chain Block
      ValidatorSetID  uint64      // Validator set that approved this attestation.
      AttestationRoot common.Hash // Attestation merkle root of the cross-chain Block
      Signatures      []SigTuple  // Validator signatures and public keys
    }
    ```

    Validators return an array of `Attestations` during the ABCI++ `ExtendVote` method.

### 6. Relayer Collects `XBlocks`

- Relayers monitoring the Omni consensus layer gather finalized `XBlock` hashes and their corresponding `XBlock` and `XMsg`s. Finalized rollup blocks without any `XMsg` events are ignored. The Relayer submits `XMsg`s to destination networks along with the set of validator signatures.

    The relayer determines how many `XMsg`s to package within each submission based on the “cost” of transactions submitted to the destination network. This is primarily defined by the data size and gas limit of the messages, the portal contract verification costs, and processing overhead.

    A merkle-multi-proof is generated for the set of identified `XMsg` that match the quorum `XBlock` attestations root.

    ```go
    // Msg is a cross-chain message.
    type Msg struct {
      MsgID                          // Unique ID of the message
      SourceMsgSender common.Address // Sender on source chain, set to msg.Sender
      DestAddress     common.Address // Target/To address to "call" on destination chain
      Data            []byte         // Data to provide to "call" on destination chain
      DestGasLimit    uint64         // Gas limit to use for "call" on destination chain
      TxHash          common.Hash    // Hash of the source chain transaction that emitted the message
    }
    ```

### 7. Relayer Submits `XBlocks`

- For every finalized `XBlock` hash, relayers construct an `XBlock` submission containing the `XBlock` and the validator signatures for the `XBlock` hashes. Merkle proofs are generated to prove the inclusion of each `XMsg` in the `XBlock` hash. This ensures the decoupling of attestations from execution, thereby allowing the relayer to split the execution of an `XBlock` into many transactions so that it adheres to the constraints of the destination rollup VM.

### 8. Relayer Submits `XMsg`

- The relayer delivers its submissions to the Portal contract on the destination rollup VM. Relayer submissions are defined in Go as:

    ```go
    // Submission is a cross-chain submission of a set of messages and their proofs.
    type Submission struct {
      AttestationRoot common.Hash // Attestation merkle root of the cross-chain Block
      ValidatorSetID  uint64      // Validator set that approved the attestation.
      BlockHeader     BlockHeader // BlockHeader identifies the cross-chain Block
      Msgs            []Msg       // Messages to be submitted
      Proof           [][32]byte  // Merkle multi proofs of the messages
      ProofFlags      []bool      // Flags indicating whether the proof is a left or right proof
      Signatures      []SigTuple  // Validator signatures and public keys
      DestChainID     uint64      // Destination chain ID, for internal use only
    }
    ```

### 9. Portal Verification and Forwarding

- The receiving network’s Portal contract verifies the `XBlock`’s validator signatures and `XMsg` merkle proofs before passing all verified `XMsg`s to their destination smart contracts. After verifying each submitted `XMsg`, the portal contract emits an `XReceipt` event. This marks the `XMsg` as “successful” or “reverted” by `halo`. `XMsg`s can revert if the gas limit was exceeded or if target address smart contract logic reverted for other reasons. `XReceipt`s are included in `XBlock`s (same as `XMsg`).

    ```go
    // Receipt is a cross-chain message receipt, the result of applying the Msg on the destination chain.
    type Receipt struct {
      MsgID                         // Unique ID of the cross chain message that was applied.
      GasUsed        uint64         // Gas used during message "call"
      Success        bool           // Result, true for success, false for revert
      RelayerAddress common.Address // Address of relayer that submitted the message
      TxHash         common.Hash    // Hash of the relayer submission transaction
    }
    ```

### 10. Smart Contract Execution

- The receiving smart contracts execute the logic for their users.<|MERGE_RESOLUTION|>--- conflicted
+++ resolved
@@ -27,16 +27,10 @@
 
     ```solidity
     omni.xcall(
-<<<<<<< HEAD
       destChainId,  // desintation chain id, e.g. 1 for Ethereum mainnet
       to,           // contract address on the destination chain
       data,         // abi encoded calldata, ex abi.encodeWithSignature("foo()")
       gasLimit      // (optional) gas limit for the call on the destination chain
-=======
-      uint64 destChainId,  // destination chain id
-      address to,           // contract address on the dest rollup to execute the call on
-      bytes memory data     // calldata for the transaction, abi encoded
->>>>>>> 05930364
     )
     ```
 
