import { useQuery } from 'urql'
import { graphql } from '~/graphql'
import { XBlock, XMsg } from '~/graphql/graphql'

export function GetBlocksInRange(from: number, to: number): XBlock[] {
  const [result] = useQuery({
    query: xblockrange,
    variables: {
      from: '0x' + from.toString(16),
      to: '0x' + to.toString(16),
    },
  })
  const { data, fetching, error } = result
  var rows: XBlock[] = []

  data?.xblockrange.map((xblock: any) => {
    let block = {
      id: xblock.BlockHeight,
      UUID: '',
      SourceChainID: xblock.SourceChainID,
      BlockHash: xblock.BlockHash,
      BlockHeight: xblock.BlockHeight,
      Messages: [],
      Timestamp: xblock.Timestamp,
      Receipts: [],
    }

    rows.push(block)
  })

  return rows
}

export function GetBlockCount(): number {
  const [result] = useQuery({
    query: xblockcount,
  })
  const { data, fetching, error } = result
  let hex = data?.xblockcount
  return Number(hex)
}

export const GetXBlock = (sourceChainID: string, height: string): XBlock | null => {
  const [result] = useQuery({
    query: xblock,
    variables: {
      sourceChainID,
      height,
    },
  })
  const { data, fetching, error } = result
  // TODO handle error properly here
  if (!error) {
    return data as XBlock
  } else {
    return null
  }
}

export const xblock = graphql(`
  query Xblock($sourceChainID: BigInt!, $height: BigInt!) {
    xblock(sourceChainID: $sourceChainID, height: $height) {
      SourceChainID
      BlockHeight
      BlockHash
<<<<<<< HEAD
      BlockHeight
=======
      Timestamp
      Messages {
        StreamOffset
        SourceMessageSender
        DestAddress
        DestGasLimit
        SourceChainID
        DestChainID
        TxHash
      }
      Receipts {
        GasUsed
        Success
        RelayerAddress
        SourceChainID
        DestChainID
        StreamOffset
        TxHash
        Timestamp
      }
>>>>>>> 89ee3683
    }
  }
`)

export const xblockrange = graphql(`
  query XBlockRange($from: BigInt!, $to: BigInt!) {
    xblockrange(from: $from, to: $to) {
      SourceChainID
      BlockHash
      BlockHeight
      Timestamp
    }
  }
`)

export const xblockcount = graphql(`
  query XblockCount {
    xblockcount
  }
`)<|MERGE_RESOLUTION|>--- conflicted
+++ resolved
@@ -63,9 +63,6 @@
       SourceChainID
       BlockHeight
       BlockHash
-<<<<<<< HEAD
-      BlockHeight
-=======
       Timestamp
       Messages {
         StreamOffset
@@ -86,7 +83,6 @@
         TxHash
         Timestamp
       }
->>>>>>> 89ee3683
     }
   }
 `)
