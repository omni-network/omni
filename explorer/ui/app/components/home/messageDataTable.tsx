import React, { RefObject, useCallback, useEffect, useMemo } from 'react'
import { ColumnDef } from '@tanstack/react-table'
import SimpleTable from '../shared/simpleTable'
import { useLoaderData, useRevalidator, useSearchParams } from '@remix-run/react'
import { dateFormatter, hashShortener } from '~/lib/formatting'
import Tag from '../shared/tag'
import RollupIcon from '../shared/rollupIcon'
import { Link } from '@remix-run/react'
import LongArrow from '~/assets/images/LongArrow.svg'
import { XmsgResponse } from '~/routes/_index'
import SearchBar from '../shared/search'
import ChainDropdown from './chainDropdown'
import FilterOptions from '../shared/filterOptions'
import { getBaseUrl } from '~/lib/sourceChains'
import debounce from 'lodash.debounce'
import { Tooltip } from 'react-tooltip'
import Button from '../shared/button'
import { PageButton } from '../shared/button-legacy'
import { copyToClipboard } from '~/lib/utils'

type Status = 'Success' | 'Failed' | 'Pending' | 'All'

export default function XMsgDataTable() {

  const data = useLoaderData<XmsgResponse>()
  const revalidator = useRevalidator()
  const searchFieldRef = React.useRef<HTMLInputElement>(null)

  const pageLoaded = React.useRef<boolean>(false)

  const [searchParams, setSearchParams] = useSearchParams()

  const [filterParams, setFilterParams] = React.useState<{
    address: string | null
    txHash: string | null
    sourceChain: string | null
    destChain: string | null
    status: Status
    cursor: string | null
  }>({
    address: searchParams.get('address') ?? null,
    sourceChain: searchParams.get('sourceChain') ?? null,
    destChain: searchParams.get('destChain') ?? null,
    txHash: searchParams.get('txHash') ?? null,
    status: (searchParams.get('status') as Status) ?? 'All',
    cursor: searchParams.get('cursor') ?? null,
  })

  const sourceChainList = data.supportedChains.map(chain => ({
    value: chain.ChainID,
    display: chain.DisplayName,
    icon: chain.Icon,
  }))

  const rows = data.xmsgs
  const totalEntries = Number(data.startCursor)
  const currentPage = data.xmsgs

  const columnConfig = {
    canFilter: false,
    enableColumnFilter: false,
  }

  const clearFilters = () => {
    if (searchFieldRef.current) {
      searchFieldRef.current.value = ''
    }

    setFilterParams({
      address: null,
      sourceChain: null,
      destChain: null,
      txHash: null,
      cursor: null,
      status: 'All',
    })
  }

  const hasFiltersApplied: boolean =
    Object.values(filterParams).filter(val => val !== 'All' && val !== null).length > 0

  // Listen for filter changes here and append search params
  useEffect(() => {
    const newParams = new URLSearchParams()
    for (var key in filterParams) {
      if (filterParams[key] !== null) {
        newParams.set(key, filterParams[key])
      } else {
        newParams.delete(key)
      }
    }

    setSearchParams(newParams)

    if (pageLoaded.current) {
      revalidator.revalidate()
    } else {
      pageLoaded.current = true
    }
  }, [filterParams])

  // here we set the filter params by clearing the old ones, and setting the current one and its value
  const searchBarInputCB = e => {
    const isAddress = e.target.value.match(/^0x[0-9a-fA-F]{40}$/)
    const isTxHash = e.target.value.match(/^0x[0-9a-fA-F]{64}$/)

    if (!isAddress && !isTxHash && e.target.value !== '') {
      // return user error cause it doesn't match either
      alert("It doesn't match")
    }

    setFilterParams(prev => {
      const params = {
        ...prev,
        address: isAddress ? e.target.value : null,
        txHash: isTxHash ? e.target.value : null,
      }

      return params
    })
  }

  const searchBarInput = useCallback(debounce(searchBarInputCB, 600), [])

  const columns = React.useMemo<ColumnDef<any>[]>(
    () => [
      {
        ...columnConfig,
        accessorKey: 'Node.ID',
        header: () => <span>ID</span>,
        cell: (value: any) => {
          return (
<<<<<<< HEAD
            <Link to={`xmsg/${value.getValue()}`} className="link">
=======
            <Link target="_blank" to={`xblock/${value.getValue()}`} className="link">
>>>>>>> b5b804e4
              {value.getValue()}
            </Link>
          )
        },
      },
      {
        ...columnConfig,
        accessorKey: 'Node.SourceBlockTime',
        header: () => <span>Age</span>,
        cell: (value: any) => (
          <span className="text-subtlest font-bold text-b-xs">
            {' '}
            {dateFormatter(new Date(value.getValue()))}
          </span>
        ),
      },
      {
        ...columnConfig,
<<<<<<< HEAD
        accessorKey: 'Node.Status',
        header: () => <span>Status</span>,
        cell: (value: any) => <Tag status={value.getValue()} />,
      },
      {
        ...columnConfig,
=======
>>>>>>> b5b804e4
        accessorKey: 'Node.SourceChainID',
        header: () => <span></span>,
        cell: (value: any) => <RollupIcon chainId={value.getValue()} />,
      },
      {
        ...columnConfig,
        accessorKey: 'Node.SourceMessageSender',
        header: () => (
          <div className="flex items-center">
            <span>Source Address</span>
            <Tooltip className="tooltip" id="address-info">
              <label className="text-default text-b-sm font-bold">
                Sender on the source chain, <br /> set to msg.Sender
              </label>
            </Tooltip>
            <span data-tooltip-id={'address-info'} className="icon-tooltip-info"></span>
          </div>
        ),
        cell: (value: any) => {
          return (
            <>
              <Link
                to={`${getBaseUrl(value.row.original.Node.SourceChainID, 'senderAddress')}/${value.getValue()}`}
                className="link"
              >
                {value.getValue() && (
                  <>
                    <span className="font-bold text-b-sm">{hashShortener(value.getValue())}</span>
                    <span className="icon-external-link" />
                  </>
                )}
              </Link>
              <span
                data-tooltip-id="tooltip-clipboard"
                className="icon-copy cursor-pointer text-default hover:text-subtlest text-[16px] active:text-success transition-color ease-out duration-150"
                onClick={() => copyToClipboard(value.getValue())}
              />
            </>
          )
        },
      },
      {
        ...columnConfig,
        accessorKey: 'Node.TxHash',
        header: () => (
          <div className="flex items-center">
            <span>Tx Hash</span>
            <Tooltip className="tooltip" id="tx-hash-info">
              <label className="text-default text-b-sm font-bold">
                Hash of the source chain <br /> transaction that emitted the message
              </label>
            </Tooltip>
            <span data-tooltip-id={'tx-hash-info'} className="icon-tooltip-info"></span>
          </div>
        ),
        cell: (value: any) => {
          return (
            <>
              {value.getValue() && (
                <>
                  {' '}
                  <Link
                    target="_blank"
                    to={`${getBaseUrl(value.row.original.Node.SourceChainID, 'blockHash')}/${value.getValue()}`}
                    className="link"
                  >
                    <span className="font-bold text-b-sm">{hashShortener(value.getValue())}</span>
                    <span className="icon-external-link" />
                  </Link>
                  <span
                    data-tooltip-id="tooltip-clipboard"
                    className="icon-copy cursor-pointer text-default hover:text-subtlest text-[16px] active:text-success transition-color ease-out duration-150"
                    onClick={() => copyToClipboard(value.getValue())}
                  />{' '}
                </>
              )}
            </>
          )
        },
      },
      {
        ...columnConfig,
        accessorKey: 'Empty',
        header: () => <span></span>,
        cell: (value: any) => <img src={LongArrow} alt="" />,
      },
      {
        ...columnConfig,
        accessorKey: 'Node.DestChainID',
        header: () => <span></span>,
        cell: (value: any) => <RollupIcon chainId={value.getValue()} />,
      },
      {
        ...columnConfig,
        accessorKey: 'Node.DestAddress',
        header: () => (
          <div className="flex items-center">
            <span>Destination Address</span>
            <Tooltip className="tooltip" id="receiver-address-info">
              <label className="text-default text-b-sm font-bold">
                Contract address on the destination <br /> chain that receives the call
              </label>
            </Tooltip>
            <span data-tooltip-id={'receiver-address-info'} className="icon-tooltip-info"></span>
          </div>
        ),
        cell: (value: any) => (
          <>
            <Link
              target="_blank"
              to={`${getBaseUrl(value.row.original.Node.SourceChainID, 'destHash')}/${value.getValue()}`}
              className="link"
            >
              <span className="font-bold text-b-sm">{hashShortener(value.getValue())}</span>
              <span className="icon-external-link" />
            </Link>
            <span
              data-tooltip-id="tooltip-clipboard"
              className="icon-copy cursor-pointer text-default hover:text-subtlest text-[16px] active:text-success transition-color ease-out duration-150"
              onClick={() => copyToClipboard(value.getValue())}
            />
          </>
        ),
      },
      {
        ...columnConfig,
        accessorKey: 'Node.ReceiptTxHash',
        header: () => (
          <div className="flex items-center">
            <span>Tx Hash</span>
            <Tooltip className="tooltip" id="receiver-tx-hash-info">
              <label className="text-default text-b-sm font-bold">
                Hash of the transaction executed <br /> on the destination chain by the relayer
              </label>
            </Tooltip>
            <span data-tooltip-id={'receiver-tx-hash-info'} className="icon-tooltip-info"></span>
          </div>
        ),
        cell: (value: any) => {
          return (
            <>
              {value.getValue() && (
                <>
                  {' '}
                  <Link
                      target="_blank"
                      to={`${getBaseUrl(value.row.original.Node.SourceChainID, 'blockHash')}/${value.getValue()}`}
                      className="link"
                    >
                      <span className="font-bold text-b-sm">{hashShortener(value.getValue())}</span>
                      <span className="icon-external-link" />
                    </Link>
                  <span
                    data-tooltip-id="tooltip-clipboard"
                    className="icon-copy cursor-pointer text-default hover:text-subtlest text-[16px] active:text-success transition-color ease-out duration-150"
                    onClick={() => copyToClipboard(value.getValue())}
                  />{' '}
                </>
              )}
              {!value.getValue() && '----'}
            </>
          )
        },
      },
    ],
    [],
  )
  return (
    <div className="flex-none">
      <div className="flex flex-col">
<<<<<<< HEAD

=======
>>>>>>> b5b804e4
        <h5 className="text-default mb-4">
          XMsgs{' '}
          <Tooltip className="tooltip" id="xmsg-info">
            <label className="text-default text-b-sm font-bold">
              XMsgs are cross-rollup messages. <br /> Click to learn more
            </label>
          </Tooltip>
          <Link
            data-tooltip-id={'xmsg-info'}
            target="_blank"
            to="https://docs.omni.network/protocol/xmessages/xmsg"
          >
            <span className="icon-tooltip-info"></span>
          </Link>
        </h5>

        <div className={'flex mb-4 gap-2 flex-col md:flex-row'}>
          <div className="flex w-full">
            <SearchBar
              ref={searchFieldRef}
              onInput={searchBarInput}
              placeholder={'Search by address/tx hash'}
            />
          </div>
          <ChainDropdown
            onChange={e => {
              setFilterParams(prev => ({
                ...prev,
                sourceChain: e,
              }))
            }}
            placeholder="Select source"
            label="From"
            options={sourceChainList}
            value={filterParams.sourceChain}
          />
          <ChainDropdown
            onChange={e => {
              setFilterParams(prev => ({
                ...prev,
                destChain: e,
              }))
            }}
            placeholder="Select destination"
            label="To"
            options={sourceChainList}
            value={filterParams.destChain}
          />
        </div>
<<<<<<< HEAD
        <div className={`flex justify-between mb-4 flex-col md:flex-row`}>
          <div className={`flex justify-between mb-4 flex-col md:flex-row`}>
=======
        <div className={`flex justify-between mb-4`}>
          <div className="">
>>>>>>> b5b804e4
            <FilterOptions
              value={filterParams.status}
              onSelection={status => {
                setFilterParams(prev => ({
                  ...prev,
                  status: status === 'all' ? null : status,
                }))
              }}
              options={['All', 'Success', 'Pending', 'Failed']}
            />
          </div>
          <Button
            disabled={!hasFiltersApplied}
            onClick={clearFilters}
            kind="text"
<<<<<<< HEAD
            className={`flex items-center ${!hasFiltersApplied && 'opacity-40'}`}
=======
            className={`flex justify-center items-center ${!hasFiltersApplied && 'opacity-40'}`}
>>>>>>> b5b804e4
          >
            {' '}
            <span className="icon-refresh text-default text-[20px]" />
            <span className={`text-default`}>Clear all filters</span>
          </Button>
        </div>
      </div>
      <div>
        {/* <div className='rounded-xl bg-raised p-10 min-h-[650px]'>
          <h4 className='text-default mb-4'>No result found.</h4>
          <p className='text-default text-b'>Please edit your filter selection and try again.</p>
        </div> */}

        {!data && (
          <div role="status" className="animate-pulse overflow-x-auto">
            <div className="w-full bg-raised rounded-lg min-w-[919px] h-96"></div>
          </div>
        )}

        {data && (
          <>
            {rows.length === 0 && (
              <div className="bg-raised p-5">
                <h3>No results found.</h3>
                <p>Please edit your filter selection and try again.</p>
              </div>
            )}
            {rows.length > 0 && <SimpleTable columns={columns} data={rows} />}
          </>
        )}

        {/* Nav Buttons */}
        <div className="flex flex-row items-center justify-end mt-4">
          <PageButton
            className="rounded-full flex items-center justify-center"
            onClick={() => {
              setFilterParams(prev => ({ ...prev, cursor: data.prevCursor }))
            }} // TODO: when clicked it needs to update the search params with the new cursor
            disabled={false} // TODO: When there is no previous cursor, we need to disable this
          >
            <span className="sr-only">Previous</span>
            <span className={`icon-chevron-med-left text-[20px]`}></span>
          </PageButton>

          {/* Page N of N */}
          <div className="flex-none flex m-3">
            <div className="flex gap-x-2 items-baseline">
              <span className="text-cb-sm text-default">
                Page <span className="">{data.xmsgCount}</span> of{' '}
                <span className="">{data.xmsgCount}</span>
              </span>
            </div>
          </div>

          <PageButton
            className="rounded-full  flex items-center justify-center"
            onClick={() => {
              setFilterParams(prev => ({ ...prev, cursor: data.nextCursor }))
            }} // TODO: when clicked it needs to update the search params with the new cursor
            disabled={false} // TODO: When there is no next cursor, we need to disable this
          >
            <span className="sr-only">Next</span>
            <span className={`icon-chevron-med-right text-[20px]`}></span>
          </PageButton>
        </div>
      </div>

      {/* tooltip for offset */}
      <Tooltip className="tooltip" id={'tooltip-offset'} />
      <Tooltip className="tooltip" id="tooltip-clipboard">
        <span className="text-default text-b-sm font-bold">Copy to clipboard </span>
      </Tooltip>
    </div>
  )
}<|MERGE_RESOLUTION|>--- conflicted
+++ resolved
@@ -130,11 +130,7 @@
         header: () => <span>ID</span>,
         cell: (value: any) => {
           return (
-<<<<<<< HEAD
             <Link to={`xmsg/${value.getValue()}`} className="link">
-=======
-            <Link target="_blank" to={`xblock/${value.getValue()}`} className="link">
->>>>>>> b5b804e4
               {value.getValue()}
             </Link>
           )
@@ -153,15 +149,12 @@
       },
       {
         ...columnConfig,
-<<<<<<< HEAD
         accessorKey: 'Node.Status',
         header: () => <span>Status</span>,
         cell: (value: any) => <Tag status={value.getValue()} />,
       },
       {
         ...columnConfig,
-=======
->>>>>>> b5b804e4
         accessorKey: 'Node.SourceChainID',
         header: () => <span></span>,
         cell: (value: any) => <RollupIcon chainId={value.getValue()} />,
@@ -332,10 +325,6 @@
   return (
     <div className="flex-none">
       <div className="flex flex-col">
-<<<<<<< HEAD
-
-=======
->>>>>>> b5b804e4
         <h5 className="text-default mb-4">
           XMsgs{' '}
           <Tooltip className="tooltip" id="xmsg-info">
@@ -385,13 +374,8 @@
             value={filterParams.destChain}
           />
         </div>
-<<<<<<< HEAD
         <div className={`flex justify-between mb-4 flex-col md:flex-row`}>
           <div className={`flex justify-between mb-4 flex-col md:flex-row`}>
-=======
-        <div className={`flex justify-between mb-4`}>
-          <div className="">
->>>>>>> b5b804e4
             <FilterOptions
               value={filterParams.status}
               onSelection={status => {
@@ -407,11 +391,7 @@
             disabled={!hasFiltersApplied}
             onClick={clearFilters}
             kind="text"
-<<<<<<< HEAD
             className={`flex items-center ${!hasFiltersApplied && 'opacity-40'}`}
-=======
-            className={`flex justify-center items-center ${!hasFiltersApplied && 'opacity-40'}`}
->>>>>>> b5b804e4
           >
             {' '}
             <span className="icon-refresh text-default text-[20px]" />
