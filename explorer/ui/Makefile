help:  ## Display this help message.
	@egrep -h '\s##\s' $(MAKEFILE_LIST) | awk 'BEGIN {FS = ":.*?## "}; {printf "\033[36m  %-30s\033[0m %s\n", $$1, $$2}'

<<<<<<< HEAD
gen: ## generates our openapi.yaml bindings for our ui
	npx openapi-typescript ./app/openapi/openapi.yaml -o ./app/openapi/openapi.d.ts

gen-graphql: # generates our graphql codegen
	pnpm run codegen
=======
gen-graphql:
	pnpm run codegen

format-check:  ## Check if the code is formatted correctly
	npx prettier --check .

format: ## Format the code
	npx prettier --write .
>>>>>>> 0979403d
<|MERGE_RESOLUTION|>--- conflicted
+++ resolved
@@ -1,19 +1,14 @@
 help:  ## Display this help message.
 	@egrep -h '\s##\s' $(MAKEFILE_LIST) | awk 'BEGIN {FS = ":.*?## "}; {printf "\033[36m  %-30s\033[0m %s\n", $$1, $$2}'
 
-<<<<<<< HEAD
 gen: ## generates our openapi.yaml bindings for our ui
 	npx openapi-typescript ./app/openapi/openapi.yaml -o ./app/openapi/openapi.d.ts
 
 gen-graphql: # generates our graphql codegen
-	pnpm run codegen
-=======
-gen-graphql:
-	pnpm run codegen
+	pnpm run codegen -o -v
 
 format-check:  ## Check if the code is formatted correctly
 	npx prettier --check .
 
 format: ## Format the code
-	npx prettier --write .
->>>>>>> 0979403d
+	npx prettier --write .