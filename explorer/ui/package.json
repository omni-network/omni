--- conflicted
+++ resolved
@@ -36,13 +36,7 @@
     "eslint-plugin-jsx-a11y": "^6.7.1",
     "eslint-plugin-react": "^7.33.2",
     "eslint-plugin-react-hooks": "^4.6.0",
-<<<<<<< HEAD
-    "openapi-typescript": "^6.7.4",
-    "typescript": "^5.3.3",
-    "@graphql-codegen/client-preset": "4.1.0"
-=======
     "typescript": "^5.3.3"
->>>>>>> 8a36238e
   },
   "engines": {
     "node": ">=18.0.0"
