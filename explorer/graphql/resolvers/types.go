package resolvers

import (
	"github.com/ethereum/go-ethereum/common"
	"github.com/ethereum/go-ethereum/common/hexutil"

	"github.com/graph-gophers/graphql-go"
)

type XMsg struct {
	UUID                graphql.ID
	SourceMessageSender common.Address
	DestAddress         common.Address
	Data                []byte
	DestGasLimit        hexutil.Big
	SourceChainID       hexutil.Big
	DestChainID         hexutil.Big
	StreamOffset        hexutil.Big
	TxHash              common.Hash
	BlockHeight         hexutil.Big
	BlockHash           common.Hash
	Block               XBlock
	Receipts            []XReceipt
}

type XBlock struct {
	UUID          graphql.ID
	SourceChainID hexutil.Big
	BlockHeight   hexutil.Big
	Timestamp     graphql.Time
	CreatedAt     graphql.Time
	BlockHash     common.Hash

	// TODO: add paging for the messages.
	Messages []XMsg
	Receipts []XReceipt
}

type XReceipt struct {
	UUID           graphql.ID
	Success        graphql.NullBool
	GasUsed        hexutil.Big
	RelayerAddress common.Address
	SourceChainID  hexutil.Big
	DestChainID    hexutil.Big
	StreamOffset   hexutil.Big
	TxHash         common.Hash
	Timestamp      graphql.Time
<<<<<<< HEAD
}

type Chain struct {
	Name    string
	ChainID hexutil.Big
=======
	BlockHeight    hexutil.Big
	BlockHash      common.Hash
	Block          XBlock
	Messages       []XMsg
>>>>>>> 9a709f0d
}<|MERGE_RESOLUTION|>--- conflicted
+++ resolved
@@ -46,16 +46,13 @@
 	StreamOffset   hexutil.Big
 	TxHash         common.Hash
 	Timestamp      graphql.Time
-<<<<<<< HEAD
+	BlockHeight    hexutil.Big
+	BlockHash      common.Hash
+	Block          XBlock
+	Messages       []XMsg
 }
 
 type Chain struct {
 	Name    string
 	ChainID hexutil.Big
-=======
-	BlockHeight    hexutil.Big
-	BlockHash      common.Hash
-	Block          XBlock
-	Messages       []XMsg
->>>>>>> 9a709f0d
 }