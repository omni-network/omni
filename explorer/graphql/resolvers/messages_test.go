package resolvers_test

import (
	"context"
	"testing"

	"github.com/omni-network/omni/explorer/db"
	"github.com/omni-network/omni/explorer/graphql/app"
	"github.com/omni-network/omni/explorer/graphql/resolvers"

	"github.com/graph-gophers/graphql-go"
	"github.com/graph-gophers/graphql-go/gqltesting"
)

func TestXMsgCount(t *testing.T) {
	t.Parallel()
	ctx := context.Background()
	test := createGqlTest(t)
	t.Cleanup(func() {
		if err := test.Client.Close(); err != nil {
			t.Error(err)
		}
	})
	db.CreateTestBlocks(t, ctx, test.Client, 2)

	gqltesting.RunTests(t, []*gqltesting.Test{
		{
			Context: ctx,
			Schema:  graphql.MustParseSchema(app.Schema, &resolvers.Query{BlocksResolver: test.Resolver}, test.Opts...),
			Query: `
				{
					xmsgcount
				}
			`,
			ExpectedResult: `
				{
					"xmsgcount": "0x2"
				}
			`,
		},
	})
}

func TestXMsgRange(t *testing.T) {
	t.Parallel()
	ctx := context.Background()
	test := createGqlTest(t)
	t.Cleanup(func() {
		if err := test.Client.Close(); err != nil {
			t.Error(err)
		}
	})
	db.CreateTestBlocks(t, ctx, test.Client, 2)

	gqltesting.RunTests(t, []*gqltesting.Test{
		{
			Context: ctx,
			Schema:  graphql.MustParseSchema(app.Schema, &resolvers.Query{BlocksResolver: test.Resolver}, test.Opts...),
			Query: `
				{
					xmsgrange(from: 0, to: 2){
						SourceMessageSender
						TxHash
						BlockHeight
						BlockHash
					}
				}
			`,
			ExpectedResult: `
				{
					"xmsgrange":[{
						"BlockHash":"0x0000000000000000000000000103176f1b2d62675e370103176f1b2d62675e37",
						"BlockHeight":"0x0",
						"SourceMessageSender":"0x0102030405060708090a0b0c0d0e0f1011121314",
						"TxHash":"0x0102030405060708090a0b0c0d0e0f101112131415161718191a1b1c1d1e1f20"
					},
					{
						"BlockHash":"0x0000000000000000000000000103176f1b2d62675e370103176f1b2d62675e37",
						"BlockHeight":"0x1",
						"SourceMessageSender":"0x0102030405060708090a0b0c0d0e0f1011121314",
						"TxHash":"0x0102030405060708090a0b0c0d0e0f101112131415161718191a1b1c1d1e1f20"
					}]
				}
			`,
		},
	})
}

func TestXMsg(t *testing.T) {
	t.Parallel()
	ctx := context.Background()
	test := createGqlTest(t)
	t.Cleanup(func() {
		if err := test.Client.Close(); err != nil {
			t.Error(err)
		}
	})
	db.CreateTestBlocks(t, ctx, test.Client, 2)

	gqltesting.RunTests(t, []*gqltesting.Test{
		{
			Context: ctx,
			Schema:  graphql.MustParseSchema(app.Schema, &resolvers.Query{BlocksResolver: test.Resolver}, test.Opts...),
			Query: `
				{
					xmsg(sourceChainID: 1, destChainID: 2, streamOffset: 0){
						SourceMessageSender
						TxHash
						BlockHash
						Block {
							BlockHeight
						}
						Receipts {
							SourceChainID
						}
					}
				}
			`,
			ExpectedResult: `
			{
				"xmsg":{
					"BlockHash":"0x0000000000000000000000000103176f1b2d62675e370103176f1b2d62675e37",
					"Block":{
						"BlockHeight":"0x0"
					},
					"SourceMessageSender":"0x0102030405060708090a0b0c0d0e0f1011121314",
					"TxHash":"0x0102030405060708090a0b0c0d0e0f101112131415161718191a1b1c1d1e1f20",
					"Receipts":[
						{
							"SourceChainID":"0x1"
						}
					]
				}
			}
			`,
		},
	})
}

// TODO (DAN): Fix tests (why does our auto increment id start super high? Add test for cursor out of range, negative cursor, negative limit

func TestXMsgsNoCursor(t *testing.T) {
	t.Parallel()
	ctx := context.Background()
	test := createGqlTest(t)
	t.Cleanup(func() {
		if err := test.Client.Close(); err != nil {
			t.Error(err)
		}
	})
	db.CreateTestBlocks(t, ctx, test.Client, 5)

	gqltesting.RunTests(t, []*gqltesting.Test{
		{
			Context: ctx,
			Schema:  graphql.MustParseSchema(app.Schema, &resolvers.Query{BlocksResolver: test.Resolver}, test.Opts...),
			Query: `
				{
					xmsgs(limit: 2){
						TotalCount
						Edges{
							Cursor
							Node {
								ID
								StreamOffset
								TxHash
								BlockHeight
								Status
							}
						}
						PageInfo {
							NextCursor
						}
					}
				}
			`,
			ExpectedResult: `
			{
				"xmsgs":{
					"Edges":[
						{
							"Cursor":"0x200000005",
							"Node":{
								"BlockHeight":"0x4",
								"Status": "PENDING",
								"ID": "8589934597",
								"StreamOffset":"0x4",
								"TxHash":"0x0102030405060708090a0b0c0d0e0f101112131415161718191a1b1c1d1e1f20"}
							},{
							"Cursor":"0x200000004",
							"Node":{
								"BlockHeight":"0x3",
								"Status": "SUCCESS",
								"ID": "8589934596",
								"StreamOffset":"0x3",
								"TxHash":"0x0102030405060708090a0b0c0d0e0f101112131415161718191a1b1c1d1e1f20"
							}
						}
					],
					"PageInfo":{
						"NextCursor":"0x200000003"
					},
					"TotalCount":"0x5"
				}
			}
			`,
		},
	})
}

func TestXMsgsCursorOffset(t *testing.T) {
	t.Parallel()
	ctx := context.Background()
	test := createGqlTest(t)
	t.Cleanup(func() {
		if err := test.Client.Close(); err != nil {
			t.Error(err)
		}
	})
	db.CreateTestBlocks(t, ctx, test.Client, 5)

	gqltesting.RunTests(t, []*gqltesting.Test{
		{
			Context: ctx,
			Schema:  graphql.MustParseSchema(app.Schema, &resolvers.Query{BlocksResolver: test.Resolver}, test.Opts...),
			Query: `
				{
					xmsgs(cursor: "0x200000003", limit: 2){
						TotalCount
						Edges{
							Cursor
							Node {
								StreamOffset
								TxHash
								ID
								BlockHeight
								Status
							}
						}
						PageInfo {
							PrevCursor
							NextCursor
						}
					}
				}
			`,
			ExpectedResult: `
<<<<<<< HEAD
			{
				"xmsgs":{
					"Edges":[
						{
							"Cursor":"0x200000003",
							"Node":{
								"BlockHeight":"0x2",
								"Status": "SUCCESS",
								"ID":"8589934595",
								"StreamOffset":"0x2",
								"TxHash":"0x0102030405060708090a0b0c0d0e0f101112131415161718191a1b1c1d1e1f20"
							}
						},{
							"Cursor":"0x200000002",
							"Node":{
								"BlockHeight":"0x1",
								"Status": "SUCCESS",
								"ID":"8589934594",
								"StreamOffset":"0x1",
								"TxHash":"0x0102030405060708090a0b0c0d0e0f101112131415161718191a1b1c1d1e1f20"
							}
						}
					],
					"PageInfo":{
						"PrevCursor":"0x200000005",
						"NextCursor":"0x200000001"
					},
					"TotalCount":"0x5"
=======
				{
					"xmsgs":
					{
						"Edges":
						[
							{
								"Node":{
									"BlockHeight":"0x0",
									"ID":"8589934593",
									"Status":"SUCCESS",
									"StreamOffset":"0x0",
									"TxHash":"0x0102030405060708090a0b0c0d0e0f101112131415161718191a1b1c1d1e1f20"
								}
							},{
								"Node":{
									"BlockHeight":"0x1",
									"ID":"8589934594",
									"Status":"SUCCESS",
									"StreamOffset":"0x1",
									"TxHash":"0x0102030405060708090a0b0c0d0e0f101112131415161718191a1b1c1d1e1f20"
								}
							},{
								"Node":{
									"BlockHeight":"0x2",
									"ID":"8589934595",
									"Status":"SUCCESS",
									"StreamOffset":"0x2",
									"TxHash":"0x0102030405060708090a0b0c0d0e0f101112131415161718191a1b1c1d1e1f20"
								}
							}
						],
						"PageInfo":{
							"StartCursor":"0x200000004"
						},
						"TotalCount":"0x5"
					}
>>>>>>> ed7accd6
				}
			`,
		},
	})
}

func TestXMsgsNoParams(t *testing.T) {
	t.Parallel()
	ctx := context.Background()
	test := createGqlTest(t)
	t.Cleanup(func() {
		if err := test.Client.Close(); err != nil {
			t.Error(err)
		}
	})
	db.CreateTestBlocks(t, ctx, test.Client, 5)

	gqltesting.RunTests(t, []*gqltesting.Test{
		{
			Context: ctx,
			Schema:  graphql.MustParseSchema(app.Schema, &resolvers.Query{BlocksResolver: test.Resolver}, test.Opts...),
			Query: `
				{
					xmsgs(){
						TotalCount
						Edges{
							Cursor
							Node {
								StreamOffset
								TxHash
								BlockHeight
								Status
							}
						}
						PageInfo {
							NextCursor
						}
					}
				}
			`,
			ExpectedResult: `
			{
				"xmsgs":{
					"Edges":[
						{
							"Cursor":"0x200000005",
							"Node":{
<<<<<<< HEAD
								"StreamOffset":"0x4",
								"TxHash":"0x0102030405060708090a0b0c0d0e0f101112131415161718191a1b1c1d1e1f20",
								"Status": "PENDING",
								"BlockHeight":"0x4"
=======
								"BlockHeight":"0x0",
								"Status":"SUCCESS",
								"StreamOffset":"0x0",
								"TxHash":"0x0102030405060708090a0b0c0d0e0f101112131415161718191a1b1c1d1e1f20"
							}
						},{
							"Node":{
								"BlockHeight":"0x1",
								"Status":"SUCCESS",
								"StreamOffset":"0x1",
								"TxHash":"0x0102030405060708090a0b0c0d0e0f101112131415161718191a1b1c1d1e1f20"
							}
						},{
							"Node":{
								"BlockHeight":"0x2",
								"Status":"SUCCESS",
								"StreamOffset":"0x2",
								"TxHash":"0x0102030405060708090a0b0c0d0e0f101112131415161718191a1b1c1d1e1f20"
							}
						},{
							"Node":{
								"BlockHeight":"0x3",
								"Status":"SUCCESS",
								"StreamOffset":"0x3",
								"TxHash":"0x0102030405060708090a0b0c0d0e0f101112131415161718191a1b1c1d1e1f20"
							}
						},{
							"Node":{
								"BlockHeight":"0x4",
								"Status":"PENDING",
								"StreamOffset":"0x4",
								"TxHash":"0x0102030405060708090a0b0c0d0e0f101112131415161718191a1b1c1d1e1f20"
>>>>>>> ed7accd6
							}
						}
					],
					"PageInfo":{
<<<<<<< HEAD
						"NextCursor":"0x200000004"
=======
						"StartCursor":"0x200000006"
>>>>>>> ed7accd6
					},
					"TotalCount":"0x5"
				}
			}
			`,
		},
	})
}<|MERGE_RESOLUTION|>--- conflicted
+++ resolved
@@ -208,7 +208,7 @@
 	})
 }
 
-func TestXMsgsCursorOffset(t *testing.T) {
+func TestXMsgsNoLimit(t *testing.T) {
 	t.Parallel()
 	ctx := context.Background()
 	test := createGqlTest(t)
@@ -225,7 +225,7 @@
 			Schema:  graphql.MustParseSchema(app.Schema, &resolvers.Query{BlocksResolver: test.Resolver}, test.Opts...),
 			Query: `
 				{
-					xmsgs(cursor: "0x200000003", limit: 2){
+					xmsgs(cursor: "0x200000003"){
 						TotalCount
 						Edges{
 							Cursor
@@ -237,50 +237,35 @@
 								Status
 							}
 						}
-						PageInfo {
-							PrevCursor
-							NextCursor
-						}
-					}
-				}
-			`,
-			ExpectedResult: `
-<<<<<<< HEAD
-			{
-				"xmsgs":{
-					"Edges":[
-						{
-							"Cursor":"0x200000003",
-							"Node":{
-								"BlockHeight":"0x2",
-								"Status": "SUCCESS",
-								"ID":"8589934595",
-								"StreamOffset":"0x2",
-								"TxHash":"0x0102030405060708090a0b0c0d0e0f101112131415161718191a1b1c1d1e1f20"
-							}
-						},{
-							"Cursor":"0x200000002",
-							"Node":{
-								"BlockHeight":"0x1",
-								"Status": "SUCCESS",
-								"ID":"8589934594",
-								"StreamOffset":"0x1",
-								"TxHash":"0x0102030405060708090a0b0c0d0e0f101112131415161718191a1b1c1d1e1f20"
-							}
-						}
-					],
-					"PageInfo":{
-						"PrevCursor":"0x200000005",
-						"NextCursor":"0x200000001"
-					},
-					"TotalCount":"0x5"
-=======
+					}
+				}
+			`,
+			ExpectedResult: `
 				{
 					"xmsgs":
 					{
 						"Edges":
 						[
 							{
+								"Cursor":"0x200000003",
+								"Node":{
+									"ID":"8589934595",
+									"BlockHeight":"0x2",
+									"Status":"SUCCESS",
+									"StreamOffset":"0x2",
+									"TxHash":"0x0102030405060708090a0b0c0d0e0f101112131415161718191a1b1c1d1e1f20"
+								}
+							},{
+								"Cursor":"0x200000002",
+								"Node":{
+									"BlockHeight":"0x1",
+									"ID":"8589934594",
+									"Status":"SUCCESS",
+									"StreamOffset":"0x1",
+									"TxHash":"0x0102030405060708090a0b0c0d0e0f101112131415161718191a1b1c1d1e1f20"
+								}
+							},{
+								"Cursor":"0x200000001",
 								"Node":{
 									"BlockHeight":"0x0",
 									"ID":"8589934593",
@@ -288,30 +273,10 @@
 									"StreamOffset":"0x0",
 									"TxHash":"0x0102030405060708090a0b0c0d0e0f101112131415161718191a1b1c1d1e1f20"
 								}
-							},{
-								"Node":{
-									"BlockHeight":"0x1",
-									"ID":"8589934594",
-									"Status":"SUCCESS",
-									"StreamOffset":"0x1",
-									"TxHash":"0x0102030405060708090a0b0c0d0e0f101112131415161718191a1b1c1d1e1f20"
-								}
-							},{
-								"Node":{
-									"BlockHeight":"0x2",
-									"ID":"8589934595",
-									"Status":"SUCCESS",
-									"StreamOffset":"0x2",
-									"TxHash":"0x0102030405060708090a0b0c0d0e0f101112131415161718191a1b1c1d1e1f20"
-								}
 							}
 						],
-						"PageInfo":{
-							"StartCursor":"0x200000004"
-						},
 						"TotalCount":"0x5"
 					}
->>>>>>> ed7accd6
 				}
 			`,
 		},
@@ -338,7 +303,6 @@
 					xmsgs(){
 						TotalCount
 						Edges{
-							Cursor
 							Node {
 								StreamOffset
 								TxHash
@@ -347,7 +311,7 @@
 							}
 						}
 						PageInfo {
-							NextCursor
+							PrevCursor
 						}
 					}
 				}
@@ -357,56 +321,44 @@
 				"xmsgs":{
 					"Edges":[
 						{
-							"Cursor":"0x200000005",
-							"Node":{
-<<<<<<< HEAD
-								"StreamOffset":"0x4",
-								"TxHash":"0x0102030405060708090a0b0c0d0e0f101112131415161718191a1b1c1d1e1f20",
-								"Status": "PENDING",
-								"BlockHeight":"0x4"
-=======
-								"BlockHeight":"0x0",
-								"Status":"SUCCESS",
-								"StreamOffset":"0x0",
-								"TxHash":"0x0102030405060708090a0b0c0d0e0f101112131415161718191a1b1c1d1e1f20"
-							}
-						},{
-							"Node":{
-								"BlockHeight":"0x1",
-								"Status":"SUCCESS",
-								"StreamOffset":"0x1",
-								"TxHash":"0x0102030405060708090a0b0c0d0e0f101112131415161718191a1b1c1d1e1f20"
-							}
-						},{
-							"Node":{
-								"BlockHeight":"0x2",
-								"Status":"SUCCESS",
-								"StreamOffset":"0x2",
-								"TxHash":"0x0102030405060708090a0b0c0d0e0f101112131415161718191a1b1c1d1e1f20"
-							}
-						},{
-							"Node":{
-								"BlockHeight":"0x3",
-								"Status":"SUCCESS",
-								"StreamOffset":"0x3",
-								"TxHash":"0x0102030405060708090a0b0c0d0e0f101112131415161718191a1b1c1d1e1f20"
-							}
-						},{
 							"Node":{
 								"BlockHeight":"0x4",
 								"Status":"PENDING",
 								"StreamOffset":"0x4",
 								"TxHash":"0x0102030405060708090a0b0c0d0e0f101112131415161718191a1b1c1d1e1f20"
->>>>>>> ed7accd6
+							}
+						},{
+								"Node":{
+									"BlockHeight":"0x3",
+									"Status":"SUCCESS",
+									"StreamOffset":"0x3",
+									"TxHash":"0x0102030405060708090a0b0c0d0e0f101112131415161718191a1b1c1d1e1f20"
+								}
+							},{
+								"Node":{
+									"BlockHeight":"0x2",
+									"Status":"SUCCESS",
+									"StreamOffset":"0x2",
+									"TxHash":"0x0102030405060708090a0b0c0d0e0f101112131415161718191a1b1c1d1e1f20"
+								}
+							},{
+								"Node":{
+									"BlockHeight":"0x1",
+									"Status":"SUCCESS",
+									"StreamOffset":"0x1",
+									"TxHash":"0x0102030405060708090a0b0c0d0e0f101112131415161718191a1b1c1d1e1f20"
+								}
+							},{
+							"Node":{
+								"BlockHeight":"0x0",
+								"Status":"SUCCESS",
+								"StreamOffset":"0x0",
+								"TxHash":"0x0102030405060708090a0b0c0d0e0f101112131415161718191a1b1c1d1e1f20"
 							}
 						}
 					],
 					"PageInfo":{
-<<<<<<< HEAD
-						"NextCursor":"0x200000004"
-=======
-						"StartCursor":"0x200000006"
->>>>>>> ed7accd6
+						"PrevCursor":"0x20000001e"
 					},
 					"TotalCount":"0x5"
 				}
