--- conflicted
+++ resolved
@@ -133,9 +133,6 @@
   xmsgrange(from: BigInt!, to: BigInt!): [XMsg]!
   xmsgcount: BigInt
   xreceiptcount: BigInt
-<<<<<<< HEAD
   xreceipt(sourceChainID: BigInt!, destChainID: BigInt!, streamOffset: BigInt!): XReceipt
-=======
   xmsg(sourceChainID: BigInt!, destChainID: BigInt! streamOffset: BigInt!): XMsg
->>>>>>> f7698fd7
 }