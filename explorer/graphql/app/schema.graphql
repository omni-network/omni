"""
Bytes32 is a 32 byte binary string, represented as 0x-prefixed hexadecimal.
"""
scalar Bytes32

"""
Address is a 20 byte Ethereum address, represented as 0x-prefixed hexadecimal.
"""
scalar Address

"""
Bytes is an arbitrary length binary string, represented as 0x-prefixed hexadecimal.
An empty byte string is represented as '0x'. Byte strings must have an even number of hexadecimal nybbles.
"""
scalar Bytes

"""
BigInt is a large integer. Input is accepted as either a JSON number or as a string.
Strings may be either decimal or 0x-prefixed hexadecimal. Output values are all
0x-prefixed hexadecimal.
"""
scalar BigInt

"""
Long is a 64 bit unsigned integer. Input is accepted as either a JSON number or as a string.
Strings may be either decimal or 0x-prefixed hexadecimal.
Output values are all 0x-prefixed hexadecimal.
"""
scalar Long

scalar Time

scalar ID

"""
XMsg is a cross-chain message.
"""
type XMsg {
  "ID of the XMsg"
  ID: ID!

  "Monotonically incremented offset of Msg in the Steam"
  StreamOffset: BigInt!

  "Sender on source chain, set to msg.Sender"
  SourceMessageSender: Address!

  "Target/To address to 'call' on destination chain"
  DestAddress: Address!

  "Gas limit to use for 'call' on destination chain"
  DestGasLimit: BigInt!

  "Source chain ID as per https://chainlist.org/"
  SourceChainID: BigInt!

  "Destination chain ID as per https://chainlist.org/"
  DestChainID: BigInt!

  "Hash of the source chain transaction that emitted the message"
  TxHash: Bytes32!

  "Height of the source chain block"
  BlockHeight: BigInt!

  "Hash of the source chain block"
  BlockHash: Bytes32!

  "XBlock message was emitted in"
  Block: XBlock!

  "Receipts of the message"
  Receipts: [XReceipt!]!
}

"""
XBlock represents a cross-chain block.
"""
type XBlock {
  "UUID of our block"
  UUID: ID!

  "Source chain ID as per https://chainlist.org"
  SourceChainID: BigInt!

  "Height of the source chain block"
  BlockHeight: BigInt!

  "Hash of the source chain block"
  BlockHash: Bytes32!

  "All cross-chain messages sent/emittted in the block"
  Messages: [XMsg!]!

  "Receipts of all submitted cross-chain messages applied in the block"
  Receipts:  [XReceipt!]!

  "Timestamp of the source chain block"
  Timestamp: Time!
}

"""
XReceipt represents a cross-chain receipt.
"""
type XReceipt {
  "UUID of our block"
  UUID: ID!

  "Gas used for the cross-chain message"
  GasUsed: BigInt!

  "Success of the cross-chain message"
  Success: Boolean!

  "Address of the relayer"
  RelayerAddress: Address!

  "Source chain ID as per https://chainlist.org"
  SourceChainID: BigInt!

  "Destination chain ID as per https://chainlist.org"
  DestChainID: BigInt!

  "Monotonically incremented offset of Msg in the Steam"
  StreamOffset: BigInt!

  "Hash of the source chain transaction that emitted the message"
  TxHash: Bytes32!

  "Timestamp of the receipt"
  Timestamp: Time!

  "XBlock message was emitted in"
  Block: XBlock!

  "Messages associated wit this receipt"
  Messages: [XMsg!]!
}

"""
Chain represents a blockchain on the https://chainlist.org.
"""
type Chain {
  "Chain ID as per https://chainlist.org"
  ChainID: BigInt!

  "Chain name"
  Name: String!
}

"""
<<<<<<< HEAD
Search for cross-chain messages and receipts.
"""
type SearchResult {
  "Type"
  Type: SearchResultType!

  "Hash"
  TxHash: Bytes32!

  "Source chain ID"
  SourceChainID: BigInt!

  "Block Height"
  BlockHeight: BigInt!
}

enum SearchResultType {
  BLOCK
  MESSAGE
  RECEIPT
  ADDRESS
=======
XMsgResult represents a paginated list of XMsgs
"""
type XMsgResult {
  "Total number of XMsgs"
  TotalCount: BigInt!

  "XMsgs"
  Edges: [XMsgEdge!]!

  "Page Info"
  PageInfo: PageInfo!
}

"""
XMessageEdge represents a single XMsg in a paginated list
"""
type XMsgEdge {
  "Cursor"
  Cursor: BigInt!

  "XMsg"
  Node: XMsg!
}

"""
PageInfo represents pagination information
"""
type PageInfo {
  "Start Cursor"
  StartCursor: BigInt!

  "Next Page Cursor"
  HasNextPage: Boolean!

  "Previous Page Cursor"
  HasPrevPage: Boolean!
>>>>>>> 108a24a3
}

type Query {
  xblock(sourceChainID: BigInt!, height: BigInt!): XBlock
  xblockrange(from: BigInt!, to: BigInt!): [XBlock]!
  xblockcount: BigInt
  xmsgrange(from: BigInt!, to: BigInt!): [XMsg]!
  xmsgcount: BigInt
  xreceiptcount: BigInt
  xreceipt(sourceChainID: BigInt!, destChainID: BigInt!, streamOffset: BigInt!): XReceipt
  xmsg(sourceChainID: BigInt!, destChainID: BigInt! streamOffset: BigInt!): XMsg
  supportedchains: [Chain]!
<<<<<<< HEAD
  search(query: String!): SearchResult
=======
  """
  Get XMsgs with pagination, sorted by latest (cursor goes to zero as the last page)
  """
  xmsgs(limit: BigInt, cursor: BigInt): XMsgResult
>>>>>>> 108a24a3
}<|MERGE_RESOLUTION|>--- conflicted
+++ resolved
@@ -149,7 +149,6 @@
 }
 
 """
-<<<<<<< HEAD
 Search for cross-chain messages and receipts.
 """
 type SearchResult {
@@ -171,7 +170,9 @@
   MESSAGE
   RECEIPT
   ADDRESS
-=======
+}
+
+"""
 XMsgResult represents a paginated list of XMsgs
 """
 type XMsgResult {
@@ -208,7 +209,6 @@
 
   "Previous Page Cursor"
   HasPrevPage: Boolean!
->>>>>>> 108a24a3
 }
 
 type Query {
@@ -221,12 +221,6 @@
   xreceipt(sourceChainID: BigInt!, destChainID: BigInt!, streamOffset: BigInt!): XReceipt
   xmsg(sourceChainID: BigInt!, destChainID: BigInt! streamOffset: BigInt!): XMsg
   supportedchains: [Chain]!
-<<<<<<< HEAD
   search(query: String!): SearchResult
-=======
-  """
-  Get XMsgs with pagination, sorted by latest (cursor goes to zero as the last page)
-  """
   xmsgs(limit: BigInt, cursor: BigInt): XMsgResult
->>>>>>> 108a24a3
 }