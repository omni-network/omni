package app

import (
	"net/http"

	"github.com/omni-network/omni/explorer/graphql/data"
	"github.com/omni-network/omni/explorer/graphql/resolvers"
	"github.com/omni-network/omni/lib/log"

	graphql "github.com/graph-gophers/graphql-go"
	"github.com/graph-gophers/graphql-go/relay"

	_ "embed"
)

<<<<<<< HEAD
//go:embed graphql.schema
var Schema string
=======
//go:embed schema.graphql
var schema string
>>>>>>> 52f8ee1a

//go:embed index.html
var graphiql []byte

// GraphQL returns a new graphql handler. We use the relay handler to create the graphql handler.
func GraphQL(provider data.Provider) http.Handler {
	br := resolvers.BlocksResolver{
		BlocksProvider: provider,
	}

	opts := []graphql.SchemaOpt{
		graphql.UseFieldResolvers(),
		graphql.UseStringDescriptions(),
	}
	s := graphql.MustParseSchema(Schema, &resolvers.Query{BlocksResolver: br}, opts...)

	return &relay.Handler{Schema: s}
}

func home(w http.ResponseWriter, r *http.Request) {
	w.Header().Add("Content-Type", "text/html; charset=utf-8")
	_, err := w.Write(graphiql)
	if err != nil {
		log.Warn(r.Context(), "graphql home err", err)
	}
}<|MERGE_RESOLUTION|>--- conflicted
+++ resolved
@@ -13,13 +13,8 @@
 	_ "embed"
 )
 
-<<<<<<< HEAD
-//go:embed graphql.schema
+//go:embed schema.graphql
 var Schema string
-=======
-//go:embed schema.graphql
-var schema string
->>>>>>> 52f8ee1a
 
 //go:embed index.html
 var graphiql []byte
