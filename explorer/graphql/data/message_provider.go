--- conflicted
+++ resolved
@@ -89,15 +89,10 @@
 
 func (p Provider) XMsgs(ctx context.Context, limit uint64, cursor *uint64) (*resolvers.XMsgResult, bool, error) {
 	query := p.EntClient.Msg.Query().
-<<<<<<< HEAD
 		// Most recent messages first
 		Order(ent.Desc(msg.FieldBlockTime), ent.Desc(msg.FieldStreamOffset)).
-		// limit will always set, defaulting to 1
+		// limit will always set, defaulting to 25
 		Limit(int(limit))
-=======
-		Order(ent.Desc(msg.FieldCreatedAt)).
-		Limit(int(limit)) // limit will always set, defaulting to 25
->>>>>>> ed7accd6
 
 	// If cursor is not 0, we want to query the message with the cursor ID.
 	if cursor != nil {
