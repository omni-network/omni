--- conflicted
+++ resolved
@@ -6,15 +6,9 @@
 	"github.com/omni-network/omni/lib/xchain"
 )
 
-<<<<<<< HEAD
-// ProviderCallback is the callback function signature that will be called with all approved attestation per
-// source chain block.
-type ProviderCallback func(ctx context.Context, att xchain.AggAttestation) error
-=======
 // ProviderCallback is the callback function signature that will be called with each approved attestation per
 // source chain block in strictly sequential order.
 type ProviderCallback func(ctx context.Context, approved xchain.AggAttestation) error
->>>>>>> ed36bd49
 
 // Provider abstracts connecting to the omni consensus chain and streaming approved
 // aggregate attestations for each source chain block from a specific height.
