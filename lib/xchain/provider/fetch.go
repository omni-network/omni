package provider

import (
	"context"
	"time"

	"github.com/omni-network/omni/contracts/bindings"
	"github.com/omni-network/omni/lib/cchain"
	"github.com/omni-network/omni/lib/errors"
	"github.com/omni-network/omni/lib/ethclient"
	"github.com/omni-network/omni/lib/tracer"
	"github.com/omni-network/omni/lib/umath"
	"github.com/omni-network/omni/lib/xchain"

	"github.com/ethereum/go-ethereum"
	"github.com/ethereum/go-ethereum/accounts/abi/bind"
	"github.com/ethereum/go-ethereum/common"
	"github.com/ethereum/go-ethereum/core/types"

	"golang.org/x/sync/errgroup"
)

// ChainVersionHeight returns the latest height for the provided chain version.
func (p *Provider) ChainVersionHeight(ctx context.Context, chainVer xchain.ChainVersion) (uint64, error) {
	if chainVer.ID == p.cChainID {
		// Consensus chain versions all reduce to `latest`.
		xblock, ok, err := p.cProvider.XBlock(ctx, 0, true)
		if err != nil {
			return 0, errors.Wrap(err, "fetch consensus xblock")
		} else if !ok {
			return 0, errors.Wrap(err, "unexpected missing latest block [BUG]")
		}

		return xblock.BlockHeight, nil
	}

	_, ethCl, err := p.getEVMChain(chainVer.ID)
	if err != nil {
		return 0, err
	}

	headType, ok := headTypeFromConfLevel(chainVer.ConfLevel)
	if !ok {
		return 0, errors.New("unsupported conf level")
	}

	header, err := ethCl.HeaderByType(ctx, headType)
	if err != nil {
		return 0, err
	}

	return header.Number.Uint64(), nil
}

// GetEmittedCursor returns the emitted cursor for the destination chain on the source chain,
// or false if not available, or an error. Calls the source chain portal OutXStreamOffset method.
//
// Note that the AttestOffset field is not populated for emit cursors, since it isn't stored on-chain
// but tracked off-chain.
func (p *Provider) GetEmittedCursor(ctx context.Context, ref xchain.EmitRef, stream xchain.StreamID,
) (xchain.EmitCursor, bool, error) {
	if !ref.Valid() {
		return xchain.EmitCursor{}, false, errors.New("invalid emit ref")
	}

	if stream.SourceChainID == p.cChainID {
		// Consensus xblocks only has a single stream/shard for now, so just query the latest block.
		// Once we add multiple streams, we need to query portal module offset table using latest or historical blocks.
		block, err := getConsXBlock(ctx, ref, p.cProvider)
		if err != nil {
			return xchain.EmitCursor{}, false, err
		} else if len(block.Msgs) == 0 {
			return xchain.EmitCursor{}, false, errors.New("no consensus xmsgs [BUG]")
		}

		return xchain.EmitCursor{
			StreamID:  stream,
			MsgOffset: block.Msgs[len(block.Msgs)-1].StreamOffset,
		}, true, nil
	}

	chain, rpcClient, err := p.getEVMChain(stream.SourceChainID)
	if err != nil {
		return xchain.EmitCursor{}, false, err
	}

	caller, err := bindings.NewOmniPortalCaller(chain.PortalAddress, rpcClient)
	if err != nil {
		return xchain.EmitCursor{}, false, errors.Wrap(err, "new caller")
	}

	opts := &bind.CallOpts{Context: ctx}
	if ref.Height != nil {
		opts.BlockNumber = umath.NewBigInt(*ref.Height)
	} else if head, ok := headTypeFromConfLevel(*ref.ConfLevel); !ok {
		return xchain.EmitCursor{}, false, errors.New("invalid conf level")
	} else {
		// Populate an explicit block number if not querying latest head.
		header, err := rpcClient.HeaderByType(ctx, head)
		if err != nil {
			return xchain.EmitCursor{}, false, err
		}

		opts.BlockNumber = header.Number
	}

	offset, err := caller.OutXMsgOffset(opts, stream.DestChainID, uint64(stream.ShardID))
	if err != nil {
		return xchain.EmitCursor{}, false, errors.Wrap(err, "call OutXMgsOffset")
	}

	if offset == 0 {
		return xchain.EmitCursor{}, false, nil
	}

	return xchain.EmitCursor{
		StreamID:  stream,
		MsgOffset: offset,
	}, true, nil
}

// GetSubmittedCursor returns the submitted cursor for the source chain on the destination chain,
// or false if not available, or an error. Calls the destination chain portal InXStreamOffset method.
func (p *Provider) GetSubmittedCursor(ctx context.Context, stream xchain.StreamID,
) (xchain.SubmitCursor, bool, error) {
	chain, rpcClient, err := p.getEVMChain(stream.DestChainID)
	if err != nil {
		return xchain.SubmitCursor{}, false, err
	}

	caller, err := bindings.NewOmniPortalCaller(chain.PortalAddress, rpcClient)
	if err != nil {
		return xchain.SubmitCursor{}, false, errors.Wrap(err, "new caller")
	}

	height, err := rpcClient.BlockNumber(ctx)
	if err != nil {
		return xchain.SubmitCursor{}, false, err
	}

	callOpts := &bind.CallOpts{Context: ctx, BlockNumber: umath.NewBigInt(height)}

	msgOffset, err := caller.InXMsgOffset(callOpts, stream.SourceChainID, uint64(stream.ShardID))
	if err != nil {
		return xchain.SubmitCursor{}, false, errors.Wrap(err, "call InXMsgOffset")
	}

	if msgOffset == 0 {
		return xchain.SubmitCursor{}, false, nil
	}

	attestOffset, err := caller.InXBlockOffset(callOpts, stream.SourceChainID, uint64(stream.ShardID))
	if err != nil {
		return xchain.SubmitCursor{}, false, errors.Wrap(err, "call InXBlockOffset")
	}

	return xchain.SubmitCursor{
		StreamID:     stream,
		MsgOffset:    msgOffset,
		AttestOffset: attestOffset,
	}, true, nil
}

// GetBlock returns the XBlock for the provided chain and height, or false if not available yet (not finalized),
// or an error.
func (p *Provider) GetBlock(ctx context.Context, req xchain.ProviderRequest) (xchain.Block, bool, error) {
	ctx, span := tracer.Start(ctx, spanName("get_block"))
	defer span.End()

	if req.ChainID == p.cChainID {
		b, ok, err := p.cProvider.XBlock(ctx, req.Height, false)
		if err != nil {
			return xchain.Block{}, false, errors.Wrap(err, "fetch consensus xblock")
		} else if !ok {
			return xchain.Block{}, false, nil
		} else if len(b.Msgs) == 0 {
			return xchain.Block{}, false, errors.New("empty consensus block [BUG]")
		} else if b.BlockHeight != req.Height {
			return xchain.Block{}, false, errors.New("unexpected block height [BUG]")
		}

		return b, true, nil
	}

	_, ethCl, err := p.getEVMChain(req.ChainID)
	if err != nil {
		return xchain.Block{}, false, err
	}

	// An xblock is constructed from an eth header, and xmsg logs, and xreceipt logs.
	var (
		header   *types.Header
		msgs     []xchain.Msg
		receipts []xchain.Receipt
	)

	// First check if height is confirmed.
	if !p.confirmedCache(req.ChainVersion(), req.Height) {
		// No higher cached header available, so fetch the latest head
		latest, err := p.headerByChainVersion(ctx, req.ChainVersion())
		if err != nil {
			return xchain.Block{}, false, errors.Wrap(err, "header by strategy")
		}

		// If still lower, we reached the head of the chain, return false
		if latest.Number.Uint64() < req.Height {
			return xchain.Block{}, false, nil
		}

		// Use this header if it matches height
		if latest.Number.Uint64() == req.Height {
			header = latest
		}
	}

	// Fetch the header if we didn't find it in the cache
	if header == nil {
		header, err = ethCl.HeaderByNumber(ctx, umath.NewBigInt(req.Height))
		if err != nil {
			return xchain.Block{}, false, errors.Wrap(err, "header by number")
		}
	}

	// Fetch the msgs and receipts in parallel.
	var eg errgroup.Group
	eg.Go(func() error {
		var err error
		msgs, err = p.getXMsgLogs(ctx, req.ChainID, header.Hash())

		return err
	})
	eg.Go(func() error {
		var err error
		receipts, err = p.getXReceiptLogs(ctx, req.ChainID, header.Hash())

		return err
	})

	if err := eg.Wait(); err != nil {
		return xchain.Block{}, false, errors.Wrap(err, "wait")
	}

	timeSecs, err := umath.ToInt64(header.Time)
	if err != nil {
		return xchain.Block{}, false, err
	}

	return xchain.Block{
		BlockHeader: xchain.BlockHeader{
			ChainID:     req.ChainID,
			BlockHeight: req.Height,
			BlockHash:   header.Hash(),
		},
		Msgs:       msgs,
		Receipts:   receipts,
		ParentHash: header.ParentHash,
		Timestamp:  time.Unix(timeSecs, 0),
	}, true, nil
}

func (p *Provider) getXReceiptLogs(ctx context.Context, chainID uint64, blockHash common.Hash) ([]xchain.Receipt, error) {
	ctx, span := tracer.Start(ctx, spanName("get_receipt_logs"))
	defer span.End()

	chain, rpcClient, err := p.getEVMChain(chainID)
	if err != nil {
		return nil, errors.Wrap(err, "get evm chain")
	}

	logs, err := getLogs(ctx, rpcClient, chain.PortalAddress, blockHash, "XReceipt")
	if err != nil {
		return nil, errors.Wrap(err, "get xreceipt logs")
	}

	expectedShards := make(map[uint64]bool)
	for _, stream := range p.network.StreamsTo(chainID) {
		expectedShards[uint64(stream.ShardID)] = true
	}

	filterer, err := bindings.NewOmniPortalFilterer(chain.PortalAddress, rpcClient)
	if err != nil {
		return nil, errors.Wrap(err, "new filterer")
	}

	var receipts []xchain.Receipt
	for _, xreceiptLog := range logs {
		e, err := filterer.ParseXReceipt(xreceiptLog)
		if err != nil {
			return nil, errors.Wrap(err, "parse xreceipt log")
		}

		if !expectedShards[e.ShardId] {
			return nil, errors.New("unexpected receipt shard",
				"shard", e.ShardId,
				"src_chain", e.SourceChainId,
				"expected", p.network.StreamsBetween(e.SourceChainId, chainID),
			)
		}

		receipts = append(receipts, xchain.Receipt{
			MsgID: xchain.MsgID{
				StreamID: xchain.StreamID{
					SourceChainID: e.SourceChainId,
					DestChainID:   chain.ID,
					ShardID:       xchain.ShardID(e.ShardId),
				},
				StreamOffset: e.Offset,
			},
			GasUsed:        e.GasUsed.Uint64(),
			Success:        e.Success,
			Error:          e.Err,
			RelayerAddress: e.Relayer,
			TxHash:         e.Raw.TxHash,
		})
	}

	return receipts, nil
}

func (p *Provider) getXMsgLogs(ctx context.Context, chainID uint64, blockHash common.Hash) ([]xchain.Msg, error) {
	ctx, span := tracer.Start(ctx, spanName("get_msg_logs"))
	defer span.End()

	chain, rpcClient, err := p.getEVMChain(chainID)
	if err != nil {
		return nil, errors.Wrap(err, "get evm chain")
	}

	logs, err := getLogs(ctx, rpcClient, chain.PortalAddress, blockHash, "XMsg")
	if err != nil {
		return nil, errors.Wrap(err, "get xmsg logs")
	}

	expectedShards := make(map[uint64]bool)
	for _, shard := range chain.Shards {
		expectedShards[uint64(shard)] = true
	}

	filterer, err := bindings.NewOmniPortalFilterer(chain.PortalAddress, rpcClient)
	if err != nil {
		return nil, err
	}

	var xmsgs []xchain.Msg
	for _, xmsgLog := range logs {
		e, err := filterer.ParseXMsg(xmsgLog)
		if err != nil {
			return nil, errors.Wrap(err, "parse xmsg log")
		}

		if !expectedShards[e.ShardId] {
			return nil, errors.New("unexpected xmsg shard", "shard", e.ShardId)
		}

		xmsgs = append(xmsgs, xchain.Msg{
			MsgID: xchain.MsgID{
				StreamID: xchain.StreamID{
					SourceChainID: chain.ID,
					DestChainID:   e.DestChainId,
					ShardID:       xchain.ShardID(e.ShardId),
				},
				StreamOffset: e.Offset,
			},
			SourceMsgSender: e.Sender,
			DestAddress:     e.To,
			Data:            e.Data,
			DestGasLimit:    e.GasLimit,
			TxHash:          e.Raw.TxHash,
			Fees:            e.Fees,
		})
	}

	return xmsgs, nil
}

// GetSubmission returns the submission associated with the transaction hash or an error.
func (p *Provider) GetSubmission(ctx context.Context, chainID uint64, txHash common.Hash) (xchain.Submission, error) {
	chain, rpcClient, err := p.getEVMChain(chainID)
	if err != nil {
		return xchain.Submission{}, errors.Wrap(err, "get evm chain")
	}

	tx, _, err := rpcClient.TransactionByHash(ctx, txHash)
	if err != nil {
		return xchain.Submission{}, errors.Wrap(err, "tx by hash")
	}

	sub, err := xchain.DecodeXSubmit(tx.Data())
	if err != nil {
		return xchain.Submission{}, errors.Wrap(err, "decode xsubmit")
	}

	return xchain.SubmissionFromBinding(sub, chain.ID)
}

// confirmedCache returns true if the height is confirmedCache based on the chain version
// on the cached strategy head.
func (p *Provider) confirmedCache(chainVer xchain.ChainVersion, height uint64) bool {
	p.mu.Lock()
	defer p.mu.Unlock()

	return p.confHeads[chainVer] >= height
}

// headerByChainVersion returns the chain's header by confirmation level (finalization/latest)
// by querying via ethclient. It caches the result.
func (p *Provider) headerByChainVersion(ctx context.Context, chainVer xchain.ChainVersion) (*types.Header, error) {
	_, rpcClient, err := p.getEVMChain(chainVer.ID)
	if err != nil {
		return nil, err
	}

	headType, ok := headTypeFromConfLevel(chainVer.ConfLevel)
	if !ok {
		return nil, errors.New("unsupported conf level")
	}

	// Fetch the header from the ethclient
	header, err := rpcClient.HeaderByType(ctx, headType)
	if err != nil {
		return nil, err
	}

	// Update the strategy cache
	p.mu.Lock()
	defer p.mu.Unlock()
	p.confHeads[chainVer] = header.Number.Uint64()

	return header, nil
}

func getConsXBlock(ctx context.Context, ref xchain.EmitRef, cprov cchain.Provider) (xchain.Block, error) {
	var height uint64
	var latest bool
	if ref.Height != nil {
		height = *ref.Height
	} else if ref.ConfLevel != nil {
		// For consensus chain (instant finality), we can query the latest consensus xblock.
		latest = true
	}

	xblock, ok, err := cprov.XBlock(ctx, height, latest)
	if err != nil {
		return xchain.Block{}, errors.Wrap(err, "fetch consensus xblock")
	} else if !ok {
		return xchain.Block{}, errors.New("no consensus xblocks [BUG]")
	} else if len(xblock.Msgs) == 0 {
<<<<<<< HEAD
		return xchain.Block{}, errors.New("no messages [BUG]")
=======
		return xchain.Block{}, errors.New("empty consensus xblock [BUG]")
>>>>>>> 73f14f76
	} else if xblock.Msgs[0].DestChainID != 0 {
		return xchain.Block{}, errors.New("non-broadcast consensus chain xmsg [BUG]")
	}

	return xblock, nil
}

func spanName(method string) string {
	return "xprovider/" + method
}

func headTypeFromConfLevel(conf xchain.ConfLevel) (ethclient.HeadType, bool) {
	switch conf {
	case xchain.ConfLatest:
		return ethclient.HeadLatest, true
	case xchain.ConfFinalized:
		return ethclient.HeadFinalized, true
	default:
		return "", false
	}
}

func getLogs(ctx context.Context, rpcClient ethclient.Client, contractAddr common.Address, blockHash common.Hash, topicName string) ([]types.Log, error) {
	portalAbi, err := bindings.OmniPortalMetaData.GetAbi()
	if err != nil {
		return nil, errors.Wrap(err, "get abi")
	}

	logs, err := rpcClient.FilterLogs(ctx, ethereum.FilterQuery{
		BlockHash: &blockHash,
		Addresses: []common.Address{contractAddr},
		Topics:    [][]common.Hash{{portalAbi.Events[topicName].ID}},
	})
	if err != nil {
		return nil, errors.Wrap(err, "filter xreceipt logs")
	}

	return logs, nil
}<|MERGE_RESOLUTION|>--- conflicted
+++ resolved
@@ -445,11 +445,7 @@
 	} else if !ok {
 		return xchain.Block{}, errors.New("no consensus xblocks [BUG]")
 	} else if len(xblock.Msgs) == 0 {
-<<<<<<< HEAD
-		return xchain.Block{}, errors.New("no messages [BUG]")
-=======
 		return xchain.Block{}, errors.New("empty consensus xblock [BUG]")
->>>>>>> 73f14f76
 	} else if xblock.Msgs[0].DestChainID != 0 {
 		return xchain.Block{}, errors.New("non-broadcast consensus chain xmsg [BUG]")
 	}
