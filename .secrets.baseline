{
  "version": "1.4.0",
  "plugins_used": [
    {
      "name": "ArtifactoryDetector"
    },
    {
      "name": "AWSKeyDetector"
    },
    {
      "name": "AzureStorageKeyDetector"
    },
    {
      "name": "Base64HighEntropyString",
      "limit": 4.5
    },
    {
      "name": "BasicAuthDetector"
    },
    {
      "name": "CloudantDetector"
    },
    {
      "name": "DiscordBotTokenDetector"
    },
    {
      "name": "GitHubTokenDetector"
    },
    {
      "name": "HexHighEntropyString",
      "limit": 3.0
    },
    {
      "name": "IbmCloudIamDetector"
    },
    {
      "name": "IbmCosHmacDetector"
    },
    {
      "name": "JwtTokenDetector"
    },
    {
      "name": "KeywordDetector",
      "keyword_exclude": ""
    },
    {
      "name": "MailchimpDetector"
    },
    {
      "name": "NpmDetector"
    },
    {
      "name": "PrivateKeyDetector"
    },
    {
      "name": "SendGridDetector"
    },
    {
      "name": "SlackDetector"
    },
    {
      "name": "SoftlayerDetector"
    },
    {
      "name": "SquareOAuthDetector"
    },
    {
      "name": "StripeDetector"
    },
    {
      "name": "TwilioKeyDetector"
    }
  ],
  "filters_used": [
    {
      "path": "detect_secrets.filters.allowlist.is_line_allowlisted"
    },
    {
      "path": "detect_secrets.filters.common.is_baseline_file",
      "filename": ".secrets.baseline"
    },
    {
      "path": "detect_secrets.filters.common.is_ignored_due_to_verification_policies",
      "min_level": 2
    },
    {
      "path": "detect_secrets.filters.heuristic.is_indirect_reference"
    },
    {
      "path": "detect_secrets.filters.heuristic.is_likely_id_string"
    },
    {
      "path": "detect_secrets.filters.heuristic.is_lock_file"
    },
    {
      "path": "detect_secrets.filters.heuristic.is_not_alphanumeric_string"
    },
    {
      "path": "detect_secrets.filters.heuristic.is_potential_uuid"
    },
    {
      "path": "detect_secrets.filters.heuristic.is_prefixed_with_dollar_sign"
    },
    {
      "path": "detect_secrets.filters.heuristic.is_sequential_string"
    },
    {
      "path": "detect_secrets.filters.heuristic.is_swagger_file"
    },
    {
      "path": "detect_secrets.filters.heuristic.is_templated_secret"
    },
    {
      "path": "detect_secrets.filters.regex.should_exclude_file",
      "pattern": [
        "pnpm-lock.yaml"
      ]
    }
  ],
  "results": {
    ".github/workflows/ci-main.yml": [
      {
        "type": "Secret Keyword",
        "filename": ".github/workflows/ci-main.yml",
        "hashed_secret": "3e26d6750975d678acb8fa35a0f69237881576b0",
        "is_verified": false,
        "line_number": 27
      }
    ],
    ".github/workflows/ci-release.yml": [
      {
        "type": "Secret Keyword",
        "filename": ".github/workflows/ci-release.yml",
        "hashed_secret": "3e26d6750975d678acb8fa35a0f69237881576b0",
        "is_verified": false,
        "line_number": 15
      }
    ],
    "cli/cmd/devnet.go": [
      {
        "type": "Secret Keyword",
        "filename": "cli/cmd/devnet.go",
        "hashed_secret": "0738417b55905d283958aad3214022b2cf393911",
        "is_verified": false,
        "line_number": 26
      }
    ],
    "e2e/app/agent/prometheus.go": [
      {
        "type": "Secret Keyword",
        "filename": "e2e/app/agent/prometheus.go",
        "hashed_secret": "647c5465599451a86da22727224e2c2f7eb61e3b",
        "is_verified": false,
        "line_number": 84
      }
    ],
    "e2e/app/agent/prometheus_internal_test.go": [
      {
        "type": "Secret Keyword",
        "filename": "e2e/app/agent/prometheus_internal_test.go",
        "hashed_secret": "7cb6efb98ba5972a9b5090dc2e517fe14d12cb04",
        "is_verified": false,
        "line_number": 42
      },
      {
        "type": "Secret Keyword",
        "filename": "e2e/app/agent/prometheus_internal_test.go",
        "hashed_secret": "5ffe533b830f08a0326348a9160afafc8ada44db",
        "is_verified": false,
        "line_number": 54
      },
      {
        "type": "Secret Keyword",
        "filename": "e2e/app/agent/prometheus_internal_test.go",
        "hashed_secret": "858b02bf93798fdd02736ef7ec278319018d1272",
        "is_verified": false,
        "line_number": 103
      }
    ],
    "e2e/app/geth/testdata/TestWriteConfigTOML_archive.golden": [
      {
        "type": "Secret Keyword",
        "filename": "e2e/app/geth/testdata/TestWriteConfigTOML_archive.golden",
        "hashed_secret": "a94a8fe5ccb19ba61c4c0873d391e987982fbbd3",
        "is_verified": false,
        "line_number": 100
      }
    ],
    "e2e/app/geth/testdata/TestWriteConfigTOML_full.golden": [
      {
        "type": "Secret Keyword",
        "filename": "e2e/app/geth/testdata/TestWriteConfigTOML_full.golden",
        "hashed_secret": "a94a8fe5ccb19ba61c4c0873d391e987982fbbd3",
        "is_verified": false,
        "line_number": 100
      }
    ],
    "e2e/app/run.go": [
      {
        "type": "Secret Keyword",
        "filename": "e2e/app/run.go",
        "hashed_secret": "7c1a7493a09f09e4669f6b1f03719a2262e7b323",
        "is_verified": false,
        "line_number": 22
      },
      {
        "type": "Secret Keyword",
        "filename": "e2e/app/run.go",
        "hashed_secret": "fe86558143c0bd528f649a153bdc32b8fa90301c",
        "is_verified": false,
        "line_number": 143
      }
    ],
    "e2e/app/setup.go": [
      {
        "type": "Secret Keyword",
        "filename": "e2e/app/setup.go",
        "hashed_secret": "7be029054a936fcb1827abd24388a53136be7b64",
        "is_verified": false,
        "line_number": 138
      },
      {
        "type": "Secret Keyword",
        "filename": "e2e/app/setup.go",
        "hashed_secret": "55abc9109d5ea8a77be16bf3c76b4b199b524b12",
        "is_verified": false,
        "line_number": 352
      },
      {
        "type": "Secret Keyword",
        "filename": "e2e/app/setup.go",
        "hashed_secret": "da57af224108e98e24d1e2a86221121990fa6478",
        "is_verified": false,
        "line_number": 377
      },
      {
        "type": "Secret Keyword",
        "filename": "e2e/app/setup.go",
        "hashed_secret": "b11b6052ab454c167964c5b836faf0053a711b90",
        "is_verified": false,
        "line_number": 412
      }
    ],
    "e2e/docker/compose.yaml.tmpl": [
      {
        "type": "Basic Auth Credentials",
        "filename": "e2e/docker/compose.yaml.tmpl",
        "hashed_secret": "5baa61e4c9b93f3f0682250b6cf8331b7ee68fd8",
        "is_verified": false,
        "line_number": 147
      }
    ],
    "e2e/manifests/staging.toml": [
      {
        "type": "Hex High Entropy String",
        "filename": "e2e/manifests/staging.toml",
        "hashed_secret": "f2400ac6800113efbeede5e2b7942549147600b3",
        "is_verified": false,
        "line_number": 21
      }
    ],
    "e2e/manifests/testnet.toml": [
      {
        "type": "Hex High Entropy String",
        "filename": "e2e/manifests/testnet.toml",
        "hashed_secret": "70c787f6b2cb3bfce2a249c364dda0fc70b2f6b1",
        "is_verified": false,
        "line_number": 48
      },
      {
        "type": "Hex High Entropy String",
        "filename": "e2e/manifests/testnet.toml",
        "hashed_secret": "7d389016386dad7957488ad08e577a7f7fef8a26",
        "is_verified": false,
        "line_number": 54
      }
    ],
    "explorer/docker-compose.yml": [
      {
        "type": "Secret Keyword",
        "filename": "explorer/docker-compose.yml",
        "hashed_secret": "5baa61e4c9b93f3f0682250b6cf8331b7ee68fd8",
        "is_verified": false,
        "line_number": 10
      }
    ],
    "explorer/graphql/app/index.html": [
      {
        "type": "Base64 High Entropy String",
        "filename": "explorer/graphql/app/index.html",
        "hashed_secret": "c47c8374a5dd9d8ebe5f09d52b64ded5a80bd052",
        "is_verified": false,
        "line_number": 16
      },
      {
        "type": "Base64 High Entropy String",
        "filename": "explorer/graphql/app/index.html",
        "hashed_secret": "e9f383c56636ea57f67b5d35de21fdbd907cb8b4",
        "is_verified": false,
        "line_number": 17
      }
    ],
    "explorer/graphql/app/testdata/default_explorer_graphql.toml": [
      {
        "type": "Basic Auth Credentials",
        "filename": "explorer/graphql/app/testdata/default_explorer_graphql.toml",
        "hashed_secret": "5baa61e4c9b93f3f0682250b6cf8331b7ee68fd8",
        "is_verified": false,
        "line_number": 13
      }
    ],
    "explorer/indexer/app/testdata/default_explorer_indexer.toml": [
      {
        "type": "Basic Auth Credentials",
        "filename": "explorer/indexer/app/testdata/default_explorer_indexer.toml",
        "hashed_secret": "5baa61e4c9b93f3f0682250b6cf8331b7ee68fd8",
        "is_verified": false,
        "line_number": 13
      }
    ],
    "halo/app/privval_internal_test.go": [
      {
        "type": "Secret Keyword",
        "filename": "halo/app/privval_internal_test.go",
        "hashed_secret": "ea88c33fcfbffa7a2629897bb74346b2dbd250d6",
        "is_verified": false,
        "line_number": 116
      }
    ],
    "halo/attest/voter/voter.go": [
      {
        "type": "Secret Keyword",
        "filename": "halo/attest/voter/voter.go",
        "hashed_secret": "9dd83331ff39a93b5b457a8b6b8835f7086a7d6c",
        "is_verified": false,
        "line_number": 78
      }
    ],
    "halo/genutil/evm/testdata/TestMakeGenesis.golden": [
      {
        "type": "Hex High Entropy String",
        "filename": "halo/genutil/evm/testdata/TestMakeGenesis.golden",
        "hashed_secret": "08b650e252263f24012a9f28567c240a20c2f946",
        "is_verified": false,
        "line_number": 61
      },
      {
        "type": "Hex High Entropy String",
        "filename": "halo/genutil/evm/testdata/TestMakeGenesis.golden",
        "hashed_secret": "bba31aa004481de49b494ec166f33686c717bc26",
        "is_verified": false,
        "line_number": 64
      },
      {
        "type": "Hex High Entropy String",
        "filename": "halo/genutil/evm/testdata/TestMakeGenesis.golden",
        "hashed_secret": "28ef15964c4850182b1fef49fc55950919db756f",
        "is_verified": false,
        "line_number": 67
      },
      {
        "type": "Hex High Entropy String",
        "filename": "halo/genutil/evm/testdata/TestMakeGenesis.golden",
        "hashed_secret": "72cd5d2bd88432c9ed5d75d51479070e70ec089e",
        "is_verified": false,
        "line_number": 70
      },
      {
        "type": "Hex High Entropy String",
        "filename": "halo/genutil/evm/testdata/TestMakeGenesis.golden",
        "hashed_secret": "3f0335f2af6f7b386ef0d32f094fbe826e7e3fa7",
        "is_verified": false,
        "line_number": 73
      },
      {
        "type": "Hex High Entropy String",
        "filename": "halo/genutil/evm/testdata/TestMakeGenesis.golden",
        "hashed_secret": "87c4dc1a812364b8db6093f7ed72aced0c07630a",
        "is_verified": false,
        "line_number": 76
      },
      {
        "type": "Hex High Entropy String",
        "filename": "halo/genutil/evm/testdata/TestMakeGenesis.golden",
        "hashed_secret": "c52cffacab1f07ba79bbc61c32ff164fff8f9f8b",
        "is_verified": false,
        "line_number": 79
      },
      {
        "type": "Hex High Entropy String",
        "filename": "halo/genutil/evm/testdata/TestMakeGenesis.golden",
        "hashed_secret": "471394320cd7526cb50202735fd4156e9fac18bf",
        "is_verified": false,
        "line_number": 82
      },
      {
        "type": "Hex High Entropy String",
        "filename": "halo/genutil/evm/testdata/TestMakeGenesis.golden",
        "hashed_secret": "0b88203fde5908bb7273ca44a7f685f977bde2ca",
        "is_verified": false,
        "line_number": 85
      },
      {
        "type": "Hex High Entropy String",
        "filename": "halo/genutil/evm/testdata/TestMakeGenesis.golden",
        "hashed_secret": "9d06254807267e518daa2dc5629b8e298d391966",
        "is_verified": false,
        "line_number": 88
      },
      {
        "type": "Hex High Entropy String",
        "filename": "halo/genutil/evm/testdata/TestMakeGenesis.golden",
        "hashed_secret": "a79365b8364bf8a43643be2ac6dc1ecbc56f6d6a",
        "is_verified": false,
        "line_number": 91
      },
      {
        "type": "Hex High Entropy String",
        "filename": "halo/genutil/evm/testdata/TestMakeGenesis.golden",
        "hashed_secret": "aac432f7e35804ebe62d41d9f42657ce89479caf",
        "is_verified": false,
        "line_number": 94
      },
      {
        "type": "Hex High Entropy String",
        "filename": "halo/genutil/evm/testdata/TestMakeGenesis.golden",
        "hashed_secret": "616a05c8bcf93ed6f3c8f20ef3d41d6d0dc0418b",
        "is_verified": false,
        "line_number": 97
      },
      {
        "type": "Hex High Entropy String",
        "filename": "halo/genutil/evm/testdata/TestMakeGenesis.golden",
        "hashed_secret": "ac3758d662cbdd3b3067756b1979a60d0e654a19",
        "is_verified": false,
        "line_number": 100
      },
      {
        "type": "Hex High Entropy String",
        "filename": "halo/genutil/evm/testdata/TestMakeGenesis.golden",
        "hashed_secret": "6372edf1c92d4dceccf1d6be9090746e24782003",
        "is_verified": false,
        "line_number": 103
      },
      {
        "type": "Hex High Entropy String",
        "filename": "halo/genutil/evm/testdata/TestMakeGenesis.golden",
        "hashed_secret": "b90fd3ae85361750377898f2a212638dfa6fd26b",
        "is_verified": false,
        "line_number": 106
      }
    ],
    "halo/genutil/testdata/TestMakeGenesis.golden": [
      {
        "type": "Base64 High Entropy String",
        "filename": "halo/genutil/testdata/TestMakeGenesis.golden",
        "hashed_secret": "bcb933a3fff24edaa7966e4c1c62d294a63a83aa",
        "is_verified": false,
        "line_number": 20
      },
      {
        "type": "Base64 High Entropy String",
        "filename": "halo/genutil/testdata/TestMakeGenesis.golden",
        "hashed_secret": "5714022fc282660dff6d2cd9f730d1adaebef5f8",
        "is_verified": false,
        "line_number": 108
      },
      {
        "type": "Base64 High Entropy String",
        "filename": "halo/genutil/testdata/TestMakeGenesis.golden",
        "hashed_secret": "77a539d98dfa381df1bc489650aef852c0ebcda6",
        "is_verified": false,
        "line_number": 111
      },
      {
        "type": "Base64 High Entropy String",
        "filename": "halo/genutil/testdata/TestMakeGenesis.golden",
        "hashed_secret": "7f171266f22732c3c265ac01943db64a68ecde9c",
        "is_verified": false,
        "line_number": 158
      }
    ],
    "lib/contracts/avs/avs_test.go": [
      {
        "type": "Secret Keyword",
        "filename": "lib/contracts/avs/avs_test.go",
        "hashed_secret": "b58933a64ae8823252ddb937888c22a99bdb065f",
        "is_verified": false,
        "line_number": 606
      },
      {
        "type": "Secret Keyword",
        "filename": "lib/contracts/avs/avs_test.go",
        "hashed_secret": "04e110541a2e8b44bc10939bfaf5d82adfe45158",
        "is_verified": false,
        "line_number": 617
      }
    ],
    "lib/create3/create3_test.go": [
      {
        "type": "Hex High Entropy String",
        "filename": "lib/create3/create3_test.go",
        "hashed_secret": "87d1b1cb78352bf048e630bd5cbe69d35bdc313d",
        "is_verified": false,
        "line_number": 22
      }
    ],
    "lib/ethclient/client_test.go": [
      {
        "type": "Secret Keyword",
        "filename": "lib/ethclient/client_test.go",
        "hashed_secret": "e5e9fa1ba31ecd1ae84f75caaa474f3a663f05f4",
        "is_verified": false,
        "line_number": 141
      }
    ],
    "lib/ethclient/ethbackend/backend.go": [
      {
        "type": "Secret Keyword",
        "filename": "lib/ethclient/ethbackend/backend.go",
        "hashed_secret": "6924110cde4fa051bfdc600a60620dc7aa9d3c6a",
        "is_verified": false,
        "line_number": 91
      },
      {
        "type": "Secret Keyword",
        "filename": "lib/ethclient/ethbackend/backend.go",
        "hashed_secret": "0dd0da07feae08ca6e2aebb6d43a404292ba868c",
        "is_verified": false,
        "line_number": 117
      },
      {
        "type": "Secret Keyword",
        "filename": "lib/ethclient/ethbackend/backend.go",
        "hashed_secret": "44e17306b837162269a410204daaa5ecee4ec22c",
        "is_verified": false,
        "line_number": 132
      }
    ],
    "lib/ethclient/jwt.go": [
      {
        "type": "Secret Keyword",
        "filename": "lib/ethclient/jwt.go",
        "hashed_secret": "1635331db249690e468074b648d52784f0f47280",
        "is_verified": false,
        "line_number": 23
      }
    ],
    "lib/fireblocks/client.go": [
      {
        "type": "Secret Keyword",
        "filename": "lib/fireblocks/client.go",
        "hashed_secret": "44e17306b837162269a410204daaa5ecee4ec22c",
        "is_verified": false,
        "line_number": 44
      },
      {
        "type": "Secret Keyword",
        "filename": "lib/fireblocks/client.go",
        "hashed_secret": "fca71afec681b7c2932610046e8e524820317e47",
        "is_verified": false,
        "line_number": 57
      },
      {
        "type": "Secret Keyword",
        "filename": "lib/fireblocks/client.go",
        "hashed_secret": "2331919a92cbb5c2d530947171fa5e1a1415af2f",
        "is_verified": false,
        "line_number": 58
      }
    ],
    "lib/fireblocks/jsonhttp.go": [
      {
        "type": "Secret Keyword",
        "filename": "lib/fireblocks/jsonhttp.go",
        "hashed_secret": "fca71afec681b7c2932610046e8e524820317e47",
        "is_verified": false,
        "line_number": 25
      }
    ],
    "lib/k1util/k1util_test.go": [
      {
        "type": "Hex High Entropy String",
        "filename": "lib/k1util/k1util_test.go",
        "hashed_secret": "958d1c2444d6fcb271801332187e50792b047851",
        "is_verified": false,
        "line_number": 28
      },
      {
        "type": "Secret Keyword",
        "filename": "lib/k1util/k1util_test.go",
        "hashed_secret": "958d1c2444d6fcb271801332187e50792b047851",
        "is_verified": false,
        "line_number": 28
      },
      {
        "type": "Hex High Entropy String",
        "filename": "lib/k1util/k1util_test.go",
        "hashed_secret": "f0b3a47d95d2d2ee98e97971760e5a3d88540d3d",
        "is_verified": false,
        "line_number": 29
      },
      {
        "type": "Hex High Entropy String",
        "filename": "lib/k1util/k1util_test.go",
        "hashed_secret": "a255755528bd4eff06e5abe7cc5b4a0ea0ab7e0b",
        "is_verified": false,
        "line_number": 30
      },
      {
        "type": "Hex High Entropy String",
        "filename": "lib/k1util/k1util_test.go",
        "hashed_secret": "d56a456dcbdc7663fe8d4b5af709b2f97d35f2a4",
        "is_verified": false,
        "line_number": 31
      }
    ],
    "lib/tutil/testdata/genesis.json": [
      {
        "type": "Base64 High Entropy String",
        "filename": "lib/tutil/testdata/genesis.json",
        "hashed_secret": "a25a547f82b0821fe2a149195674547583ffd9c0",
        "is_verified": false,
        "line_number": 30
      }
    ],
    "lib/tutil/testdata/priv-validator-key.json": [
      {
        "type": "Hex High Entropy String",
        "filename": "lib/tutil/testdata/priv-validator-key.json",
        "hashed_secret": "e22b9130ca36904f81d6c4781e06afa9ceb2c093",
        "is_verified": false,
        "line_number": 2
      },
      {
        "type": "Base64 High Entropy String",
        "filename": "lib/tutil/testdata/priv-validator-key.json",
        "hashed_secret": "a25a547f82b0821fe2a149195674547583ffd9c0",
        "is_verified": false,
        "line_number": 5
      },
      {
        "type": "Base64 High Entropy String",
        "filename": "lib/tutil/testdata/priv-validator-key.json",
        "hashed_secret": "1f7e4e9473c8c12828910d0dfaca31b116f0bfe7",
        "is_verified": false,
        "line_number": 9
      }
    ],
    "relayer/app/config.go": [
      {
        "type": "Secret Keyword",
        "filename": "relayer/app/config.go",
        "hashed_secret": "8cc9404ee4a70f25fb3bc043bfcbb4288f644bc3",
        "is_verified": false,
        "line_number": 26
      }
    ],
    "scripts/gethdevnet/execution/genesis.json": [
      {
        "type": "Hex High Entropy String",
        "filename": "scripts/gethdevnet/execution/genesis.json",
        "hashed_secret": "cd78c461e40612bf67425e745c3c03df6071d98c",
        "is_verified": false,
        "line_number": 30
      },
      {
        "type": "Hex High Entropy String",
        "filename": "scripts/gethdevnet/execution/genesis.json",
        "hashed_secret": "08b650e252263f24012a9f28567c240a20c2f946",
        "is_verified": false,
        "line_number": 33
      },
      {
        "type": "Hex High Entropy String",
        "filename": "scripts/gethdevnet/execution/genesis.json",
        "hashed_secret": "bba31aa004481de49b494ec166f33686c717bc26",
        "is_verified": false,
        "line_number": 36
      },
      {
        "type": "Hex High Entropy String",
        "filename": "scripts/gethdevnet/execution/genesis.json",
        "hashed_secret": "9f56f300e43de46808232a68c4c6a19a2f328af2",
        "is_verified": false,
        "line_number": 39
      },
      {
        "type": "Hex High Entropy String",
        "filename": "scripts/gethdevnet/execution/genesis.json",
        "hashed_secret": "28ef15964c4850182b1fef49fc55950919db756f",
        "is_verified": false,
        "line_number": 42
      },
      {
        "type": "Hex High Entropy String",
        "filename": "scripts/gethdevnet/execution/genesis.json",
        "hashed_secret": "e1073e6a9452b059f602ed8b4f51b95d46d9f32a",
        "is_verified": false,
        "line_number": 45
      },
      {
        "type": "Hex High Entropy String",
        "filename": "scripts/gethdevnet/execution/genesis.json",
        "hashed_secret": "3f0335f2af6f7b386ef0d32f094fbe826e7e3fa7",
        "is_verified": false,
        "line_number": 48
      },
      {
        "type": "Hex High Entropy String",
        "filename": "scripts/gethdevnet/execution/genesis.json",
        "hashed_secret": "9b94e8002a9b2d7fdacb7e2a1089917666ffb610",
        "is_verified": false,
        "line_number": 55
      },
      {
        "type": "Hex High Entropy String",
        "filename": "scripts/gethdevnet/execution/genesis.json",
        "hashed_secret": "e4b52036f9cceab6d083695c6d32a7e35f70f6da",
        "is_verified": false,
        "line_number": 59
      },
      {
        "type": "Hex High Entropy String",
        "filename": "scripts/gethdevnet/execution/genesis.json",
        "hashed_secret": "c52cffacab1f07ba79bbc61c32ff164fff8f9f8b",
        "is_verified": false,
        "line_number": 62
      },
      {
        "type": "Hex High Entropy String",
        "filename": "scripts/gethdevnet/execution/genesis.json",
        "hashed_secret": "342ab97d18b95275dca6990557809c808e24215e",
        "is_verified": false,
        "line_number": 65
      },
      {
        "type": "Hex High Entropy String",
        "filename": "scripts/gethdevnet/execution/genesis.json",
        "hashed_secret": "283b90b0c23d0b75574a60efe793ecd553f1abec",
        "is_verified": false,
        "line_number": 68
      },
      {
        "type": "Hex High Entropy String",
        "filename": "scripts/gethdevnet/execution/genesis.json",
        "hashed_secret": "0b88203fde5908bb7273ca44a7f685f977bde2ca",
        "is_verified": false,
        "line_number": 71
      },
      {
        "type": "Hex High Entropy String",
        "filename": "scripts/gethdevnet/execution/genesis.json",
        "hashed_secret": "9d06254807267e518daa2dc5629b8e298d391966",
        "is_verified": false,
        "line_number": 74
      },
      {
        "type": "Hex High Entropy String",
        "filename": "scripts/gethdevnet/execution/genesis.json",
        "hashed_secret": "a79365b8364bf8a43643be2ac6dc1ecbc56f6d6a",
        "is_verified": false,
        "line_number": 77
      },
      {
        "type": "Hex High Entropy String",
        "filename": "scripts/gethdevnet/execution/genesis.json",
        "hashed_secret": "aac432f7e35804ebe62d41d9f42657ce89479caf",
        "is_verified": false,
        "line_number": 80
      },
      {
        "type": "Hex High Entropy String",
        "filename": "scripts/gethdevnet/execution/genesis.json",
        "hashed_secret": "86ff1e5c4ab61636bd8f4f08b43f83b0472bd4c4",
        "is_verified": false,
        "line_number": 83
      },
      {
        "type": "Hex High Entropy String",
        "filename": "scripts/gethdevnet/execution/genesis.json",
        "hashed_secret": "4c2fe2a849f2e7c1336d847b44e0a06d32344f74",
        "is_verified": false,
        "line_number": 86
      },
      {
        "type": "Hex High Entropy String",
        "filename": "scripts/gethdevnet/execution/genesis.json",
        "hashed_secret": "53d33a624299bcdea3ff1e41519ef942b91036f6",
        "is_verified": false,
        "line_number": 89
      },
      {
        "type": "Hex High Entropy String",
        "filename": "scripts/gethdevnet/execution/genesis.json",
        "hashed_secret": "fd0a0c6ee2612924dd0e5fe169bbd0e0c05c4dfa",
        "is_verified": false,
        "line_number": 92
      },
      {
        "type": "Hex High Entropy String",
        "filename": "scripts/gethdevnet/execution/genesis.json",
        "hashed_secret": "eebcd20719dca59afcceb43f2b9353636726883d",
        "is_verified": false,
        "line_number": 95
      },
      {
        "type": "Hex High Entropy String",
        "filename": "scripts/gethdevnet/execution/genesis.json",
        "hashed_secret": "ac3758d662cbdd3b3067756b1979a60d0e654a19",
        "is_verified": false,
        "line_number": 98
      },
      {
        "type": "Hex High Entropy String",
        "filename": "scripts/gethdevnet/execution/genesis.json",
        "hashed_secret": "d2851d513bfa70cf7655cfc4ce9d68944d7a07a2",
        "is_verified": false,
        "line_number": 101
      }
    ],
    "scripts/gethdevnet/execution/keystore/UTC--2022-08-19T17-38-31.257380510Z--123463a4b065722e99115d6c222f267d9cabb524": [
      {
        "type": "Hex High Entropy String",
        "filename": "scripts/gethdevnet/execution/keystore/UTC--2022-08-19T17-38-31.257380510Z--123463a4b065722e99115d6c222f267d9cabb524",
        "hashed_secret": "0c067d3944d8dd16687a1fdc416d92b0d78a523c",
        "is_verified": false,
        "line_number": 1
      },
      {
        "type": "Hex High Entropy String",
        "filename": "scripts/gethdevnet/execution/keystore/UTC--2022-08-19T17-38-31.257380510Z--123463a4b065722e99115d6c222f267d9cabb524",
        "hashed_secret": "a6ba42fe5667d5fdfa788c219dd88a99031566a3",
        "is_verified": false,
        "line_number": 1
      },
      {
        "type": "Hex High Entropy String",
        "filename": "scripts/gethdevnet/execution/keystore/UTC--2022-08-19T17-38-31.257380510Z--123463a4b065722e99115d6c222f267d9cabb524",
        "hashed_secret": "ba1aecf13c1fc45aa1867beb65afbebcf594026d",
        "is_verified": false,
        "line_number": 1
      },
      {
        "type": "Hex High Entropy String",
        "filename": "scripts/gethdevnet/execution/keystore/UTC--2022-08-19T17-38-31.257380510Z--123463a4b065722e99115d6c222f267d9cabb524",
        "hashed_secret": "cd78c461e40612bf67425e745c3c03df6071d98c",
        "is_verified": false,
        "line_number": 1
      },
      {
        "type": "Hex High Entropy String",
        "filename": "scripts/gethdevnet/execution/keystore/UTC--2022-08-19T17-38-31.257380510Z--123463a4b065722e99115d6c222f267d9cabb524",
        "hashed_secret": "f0a9052734814c9b196f44eb9feda62efdf931c5",
        "is_verified": false,
        "line_number": 1
      }
    ]
  },
<<<<<<< HEAD
  "generated_at": "2024-04-04T13:53:56Z"
=======
  "generated_at": "2024-04-04T13:57:28Z"
>>>>>>> 3d8f3b22
}<|MERGE_RESOLUTION|>--- conflicted
+++ resolved
@@ -74,10 +74,6 @@
   "filters_used": [
     {
       "path": "detect_secrets.filters.allowlist.is_line_allowlisted"
-    },
-    {
-      "path": "detect_secrets.filters.common.is_baseline_file",
-      "filename": ".secrets.baseline"
     },
     {
       "path": "detect_secrets.filters.common.is_ignored_due_to_verification_policies",
@@ -284,6 +280,15 @@
         "line_number": 10
       }
     ],
+    "explorer/graphql/app/config.go": [
+      {
+        "type": "Basic Auth Credentials",
+        "filename": "explorer/graphql/app/config.go",
+        "hashed_secret": "5baa61e4c9b93f3f0682250b6cf8331b7ee68fd8",
+        "is_verified": false,
+        "line_number": 18
+      }
+    ],
     "explorer/graphql/app/index.html": [
       {
         "type": "Base64 High Entropy String",
@@ -309,6 +314,15 @@
         "line_number": 13
       }
     ],
+    "explorer/indexer/app/config.go": [
+      {
+        "type": "Basic Auth Credentials",
+        "filename": "explorer/indexer/app/config.go",
+        "hashed_secret": "5baa61e4c9b93f3f0682250b6cf8331b7ee68fd8",
+        "is_verified": false,
+        "line_number": 17
+      }
+    ],
     "explorer/indexer/app/testdata/default_explorer_indexer.toml": [
       {
         "type": "Basic Auth Credentials",
@@ -857,9 +871,5 @@
       }
     ]
   },
-<<<<<<< HEAD
-  "generated_at": "2024-04-04T13:53:56Z"
-=======
   "generated_at": "2024-04-04T13:57:28Z"
->>>>>>> 3d8f3b22
 }