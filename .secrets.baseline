{
  "version": "1.4.0",
  "plugins_used": [
    {
      "name": "ArtifactoryDetector"
    },
    {
      "name": "AWSKeyDetector"
    },
    {
      "name": "AzureStorageKeyDetector"
    },
    {
      "name": "Base64HighEntropyString",
      "limit": 4.5
    },
    {
      "name": "BasicAuthDetector"
    },
    {
      "name": "CloudantDetector"
    },
    {
      "name": "DiscordBotTokenDetector"
    },
    {
      "name": "GitHubTokenDetector"
    },
    {
      "name": "HexHighEntropyString",
      "limit": 3.0
    },
    {
      "name": "IbmCloudIamDetector"
    },
    {
      "name": "IbmCosHmacDetector"
    },
    {
      "name": "JwtTokenDetector"
    },
    {
      "name": "KeywordDetector",
      "keyword_exclude": ""
    },
    {
      "name": "MailchimpDetector"
    },
    {
      "name": "NpmDetector"
    },
    {
      "name": "PrivateKeyDetector"
    },
    {
      "name": "SendGridDetector"
    },
    {
      "name": "SlackDetector"
    },
    {
      "name": "SoftlayerDetector"
    },
    {
      "name": "SquareOAuthDetector"
    },
    {
      "name": "StripeDetector"
    },
    {
      "name": "TwilioKeyDetector"
    }
  ],
  "filters_used": [
    {
      "path": "detect_secrets.filters.allowlist.is_line_allowlisted"
    },
    {
      "path": "detect_secrets.filters.common.is_baseline_file",
      "filename": ".secrets.baseline"
    },
    {
      "path": "detect_secrets.filters.common.is_ignored_due_to_verification_policies",
      "min_level": 2
    },
    {
      "path": "detect_secrets.filters.heuristic.is_indirect_reference"
    },
    {
      "path": "detect_secrets.filters.heuristic.is_likely_id_string"
    },
    {
      "path": "detect_secrets.filters.heuristic.is_lock_file"
    },
    {
      "path": "detect_secrets.filters.heuristic.is_not_alphanumeric_string"
    },
    {
      "path": "detect_secrets.filters.heuristic.is_potential_uuid"
    },
    {
      "path": "detect_secrets.filters.heuristic.is_prefixed_with_dollar_sign"
    },
    {
      "path": "detect_secrets.filters.heuristic.is_sequential_string"
    },
    {
      "path": "detect_secrets.filters.heuristic.is_swagger_file"
    },
    {
      "path": "detect_secrets.filters.heuristic.is_templated_secret"
    },
    {
      "path": "detect_secrets.filters.regex.should_exclude_file",
      "pattern": [
        "pnpm-lock.yaml"
      ]
    }
  ],
  "results": {
    ".github/workflows/ci-main.yml": [
      {
        "type": "Secret Keyword",
        "filename": ".github/workflows/ci-main.yml",
        "hashed_secret": "3e26d6750975d678acb8fa35a0f69237881576b0",
        "is_verified": false,
        "line_number": 25
      }
    ],
    "explorer/docker-compose.yml": [
      {
        "type": "Secret Keyword",
        "filename": "explorer/docker-compose.yml",
        "hashed_secret": "5baa61e4c9b93f3f0682250b6cf8331b7ee68fd8",
        "is_verified": false,
        "line_number": 10
      }
    ],
    "explorer/graphql/app/config.go": [
      {
        "type": "Basic Auth Credentials",
        "filename": "explorer/graphql/app/config.go",
        "hashed_secret": "5baa61e4c9b93f3f0682250b6cf8331b7ee68fd8",
        "is_verified": false,
        "line_number": 5
      }
    ],
    "explorer/graphql/app/index.html": [
      {
        "type": "Base64 High Entropy String",
        "filename": "explorer/graphql/app/index.html",
        "hashed_secret": "c47c8374a5dd9d8ebe5f09d52b64ded5a80bd052",
        "is_verified": false,
        "line_number": 16
      },
      {
        "type": "Base64 High Entropy String",
        "filename": "explorer/graphql/app/index.html",
        "hashed_secret": "e9f383c56636ea57f67b5d35de21fdbd907cb8b4",
        "is_verified": false,
        "line_number": 17
      }
    ],
    "explorer/indexer/app/config.go": [
      {
        "type": "Basic Auth Credentials",
        "filename": "explorer/indexer/app/config.go",
        "hashed_secret": "5baa61e4c9b93f3f0682250b6cf8331b7ee68fd8",
        "is_verified": false,
        "line_number": 17
      }
    ],
    "explorer/indexer/app/testdata/TestWriteConfigTOML.golden": [
      {
        "type": "Basic Auth Credentials",
        "filename": "explorer/indexer/app/testdata/TestWriteConfigTOML.golden",
        "hashed_secret": "5baa61e4c9b93f3f0682250b6cf8331b7ee68fd8",
        "is_verified": false,
        "line_number": 13
      }
    ],
    "halo/attest/attester/attester.go": [
      {
        "type": "Secret Keyword",
        "filename": "halo/attest/attester/attester.go",
        "hashed_secret": "9dd83331ff39a93b5b457a8b6b8835f7086a7d6c",
        "is_verified": false,
        "line_number": 67
      }
    ],
    "halo/attest/keeper/cpayload_internal_test.go": [
      {
        "type": "Base64 High Entropy String",
        "filename": "halo/attest/keeper/cpayload_internal_test.go",
        "hashed_secret": "60d1d8055722f0e0d370c7efcbb49c962f805973",
        "is_verified": false,
        "line_number": 26
      },
      {
        "type": "Base64 High Entropy String",
        "filename": "halo/attest/keeper/cpayload_internal_test.go",
        "hashed_secret": "21e500e27f0d26e2cca693b5e2a410ba76d60104",
        "is_verified": false,
        "line_number": 27
      },
      {
        "type": "Base64 High Entropy String",
        "filename": "halo/attest/keeper/cpayload_internal_test.go",
        "hashed_secret": "145dbb5eb956b5a55e2bb9eaec5f3c8cb59ff9d2",
        "is_verified": false,
        "line_number": 74
      },
      {
        "type": "Base64 High Entropy String",
        "filename": "halo/attest/keeper/cpayload_internal_test.go",
        "hashed_secret": "6d2afc8f536c3d5d443d0ba9e8a514e1183020f8",
        "is_verified": false,
        "line_number": 74
      }
    ],
    "halo/genutil/testdata/TestMakeGenesis.golden": [
      {
        "type": "Base64 High Entropy String",
        "filename": "halo/genutil/testdata/TestMakeGenesis.golden",
        "hashed_secret": "bcb933a3fff24edaa7966e4c1c62d294a63a83aa",
        "is_verified": false,
        "line_number": 20
      },
      {
        "type": "Base64 High Entropy String",
        "filename": "halo/genutil/testdata/TestMakeGenesis.golden",
        "hashed_secret": "5714022fc282660dff6d2cd9f730d1adaebef5f8",
        "is_verified": false,
        "line_number": 108
      },
      {
        "type": "Base64 High Entropy String",
        "filename": "halo/genutil/testdata/TestMakeGenesis.golden",
        "hashed_secret": "77a539d98dfa381df1bc489650aef852c0ebcda6",
        "is_verified": false,
        "line_number": 111
      },
      {
        "type": "Base64 High Entropy String",
        "filename": "halo/genutil/testdata/TestMakeGenesis.golden",
        "hashed_secret": "7f171266f22732c3c265ac01943db64a68ecde9c",
        "is_verified": false,
        "line_number": 158
      }
    ],
    "lib/engine/client_test.go": [
      {
        "type": "Secret Keyword",
        "filename": "lib/engine/client_test.go",
        "hashed_secret": "e5e9fa1ba31ecd1ae84f75caaa474f3a663f05f4",
        "is_verified": false,
        "line_number": 141
      }
    ],
    "lib/engine/jwt.go": [
      {
        "type": "Secret Keyword",
        "filename": "lib/engine/jwt.go",
        "hashed_secret": "1635331db249690e468074b648d52784f0f47280",
        "is_verified": false,
        "line_number": 23
      }
    ],
    "lib/k1util/k1util_test.go": [
      {
        "type": "Hex High Entropy String",
        "filename": "lib/k1util/k1util_test.go",
        "hashed_secret": "958d1c2444d6fcb271801332187e50792b047851",
        "is_verified": false,
        "line_number": 19
      },
      {
        "type": "Secret Keyword",
        "filename": "lib/k1util/k1util_test.go",
        "hashed_secret": "958d1c2444d6fcb271801332187e50792b047851",
        "is_verified": false,
        "line_number": 19
      },
      {
        "type": "Hex High Entropy String",
        "filename": "lib/k1util/k1util_test.go",
        "hashed_secret": "f0b3a47d95d2d2ee98e97971760e5a3d88540d3d",
        "is_verified": false,
        "line_number": 20
      },
      {
        "type": "Hex High Entropy String",
        "filename": "lib/k1util/k1util_test.go",
        "hashed_secret": "a255755528bd4eff06e5abe7cc5b4a0ea0ab7e0b",
        "is_verified": false,
        "line_number": 21
      },
      {
        "type": "Hex High Entropy String",
        "filename": "lib/k1util/k1util_test.go",
        "hashed_secret": "d56a456dcbdc7663fe8d4b5af709b2f97d35f2a4",
        "is_verified": false,
        "line_number": 22
      }
    ],
    "relayer/app/config.go": [
      {
        "type": "Secret Keyword",
        "filename": "relayer/app/config.go",
        "hashed_secret": "8cc9404ee4a70f25fb3bc043bfcbb4288f644bc3",
        "is_verified": false,
        "line_number": 24
      }
    ],
    "scripts/gethdevnet/execution/genesis.json": [
      {
        "type": "Hex High Entropy String",
        "filename": "scripts/gethdevnet/execution/genesis.json",
        "hashed_secret": "cd78c461e40612bf67425e745c3c03df6071d98c",
        "is_verified": false,
        "line_number": 30
      },
      {
        "type": "Hex High Entropy String",
        "filename": "scripts/gethdevnet/execution/genesis.json",
        "hashed_secret": "08b650e252263f24012a9f28567c240a20c2f946",
        "is_verified": false,
        "line_number": 33
      },
      {
        "type": "Hex High Entropy String",
        "filename": "scripts/gethdevnet/execution/genesis.json",
        "hashed_secret": "bba31aa004481de49b494ec166f33686c717bc26",
        "is_verified": false,
        "line_number": 36
      },
      {
        "type": "Hex High Entropy String",
        "filename": "scripts/gethdevnet/execution/genesis.json",
        "hashed_secret": "9f56f300e43de46808232a68c4c6a19a2f328af2",
        "is_verified": false,
        "line_number": 39
      },
      {
        "type": "Hex High Entropy String",
        "filename": "scripts/gethdevnet/execution/genesis.json",
        "hashed_secret": "28ef15964c4850182b1fef49fc55950919db756f",
        "is_verified": false,
        "line_number": 42
      },
      {
        "type": "Hex High Entropy String",
        "filename": "scripts/gethdevnet/execution/genesis.json",
        "hashed_secret": "e1073e6a9452b059f602ed8b4f51b95d46d9f32a",
        "is_verified": false,
        "line_number": 45
      },
      {
        "type": "Hex High Entropy String",
        "filename": "scripts/gethdevnet/execution/genesis.json",
        "hashed_secret": "3f0335f2af6f7b386ef0d32f094fbe826e7e3fa7",
        "is_verified": false,
        "line_number": 48
      },
      {
        "type": "Hex High Entropy String",
        "filename": "scripts/gethdevnet/execution/genesis.json",
        "hashed_secret": "9b94e8002a9b2d7fdacb7e2a1089917666ffb610",
        "is_verified": false,
        "line_number": 55
      },
      {
        "type": "Hex High Entropy String",
        "filename": "scripts/gethdevnet/execution/genesis.json",
        "hashed_secret": "e4b52036f9cceab6d083695c6d32a7e35f70f6da",
        "is_verified": false,
        "line_number": 59
      },
      {
        "type": "Hex High Entropy String",
        "filename": "scripts/gethdevnet/execution/genesis.json",
        "hashed_secret": "c52cffacab1f07ba79bbc61c32ff164fff8f9f8b",
        "is_verified": false,
        "line_number": 62
      },
      {
        "type": "Hex High Entropy String",
        "filename": "scripts/gethdevnet/execution/genesis.json",
        "hashed_secret": "342ab97d18b95275dca6990557809c808e24215e",
        "is_verified": false,
        "line_number": 65
      },
      {
        "type": "Hex High Entropy String",
        "filename": "scripts/gethdevnet/execution/genesis.json",
        "hashed_secret": "283b90b0c23d0b75574a60efe793ecd553f1abec",
        "is_verified": false,
        "line_number": 68
      },
      {
        "type": "Hex High Entropy String",
        "filename": "scripts/gethdevnet/execution/genesis.json",
        "hashed_secret": "0b88203fde5908bb7273ca44a7f685f977bde2ca",
        "is_verified": false,
        "line_number": 71
      },
      {
        "type": "Hex High Entropy String",
        "filename": "scripts/gethdevnet/execution/genesis.json",
        "hashed_secret": "9d06254807267e518daa2dc5629b8e298d391966",
        "is_verified": false,
        "line_number": 74
      },
      {
        "type": "Hex High Entropy String",
        "filename": "scripts/gethdevnet/execution/genesis.json",
        "hashed_secret": "a79365b8364bf8a43643be2ac6dc1ecbc56f6d6a",
        "is_verified": false,
        "line_number": 77
      },
      {
        "type": "Hex High Entropy String",
        "filename": "scripts/gethdevnet/execution/genesis.json",
        "hashed_secret": "aac432f7e35804ebe62d41d9f42657ce89479caf",
        "is_verified": false,
        "line_number": 80
      },
      {
        "type": "Hex High Entropy String",
        "filename": "scripts/gethdevnet/execution/genesis.json",
        "hashed_secret": "86ff1e5c4ab61636bd8f4f08b43f83b0472bd4c4",
        "is_verified": false,
        "line_number": 83
      },
      {
        "type": "Hex High Entropy String",
        "filename": "scripts/gethdevnet/execution/genesis.json",
        "hashed_secret": "4c2fe2a849f2e7c1336d847b44e0a06d32344f74",
        "is_verified": false,
        "line_number": 86
      },
      {
        "type": "Hex High Entropy String",
        "filename": "scripts/gethdevnet/execution/genesis.json",
        "hashed_secret": "53d33a624299bcdea3ff1e41519ef942b91036f6",
        "is_verified": false,
        "line_number": 89
      },
      {
        "type": "Hex High Entropy String",
        "filename": "scripts/gethdevnet/execution/genesis.json",
        "hashed_secret": "fd0a0c6ee2612924dd0e5fe169bbd0e0c05c4dfa",
        "is_verified": false,
        "line_number": 92
      },
      {
        "type": "Hex High Entropy String",
        "filename": "scripts/gethdevnet/execution/genesis.json",
        "hashed_secret": "eebcd20719dca59afcceb43f2b9353636726883d",
        "is_verified": false,
        "line_number": 95
      },
      {
        "type": "Hex High Entropy String",
        "filename": "scripts/gethdevnet/execution/genesis.json",
        "hashed_secret": "ac3758d662cbdd3b3067756b1979a60d0e654a19",
        "is_verified": false,
        "line_number": 98
      },
      {
        "type": "Hex High Entropy String",
        "filename": "scripts/gethdevnet/execution/genesis.json",
        "hashed_secret": "d2851d513bfa70cf7655cfc4ce9d68944d7a07a2",
        "is_verified": false,
        "line_number": 101
      }
    ],
    "scripts/gethdevnet/execution/keystore/UTC--2022-08-19T17-38-31.257380510Z--123463a4b065722e99115d6c222f267d9cabb524": [
      {
        "type": "Hex High Entropy String",
        "filename": "scripts/gethdevnet/execution/keystore/UTC--2022-08-19T17-38-31.257380510Z--123463a4b065722e99115d6c222f267d9cabb524",
        "hashed_secret": "0c067d3944d8dd16687a1fdc416d92b0d78a523c",
        "is_verified": false,
        "line_number": 1
      },
      {
        "type": "Hex High Entropy String",
        "filename": "scripts/gethdevnet/execution/keystore/UTC--2022-08-19T17-38-31.257380510Z--123463a4b065722e99115d6c222f267d9cabb524",
        "hashed_secret": "a6ba42fe5667d5fdfa788c219dd88a99031566a3",
        "is_verified": false,
        "line_number": 1
      },
      {
        "type": "Hex High Entropy String",
        "filename": "scripts/gethdevnet/execution/keystore/UTC--2022-08-19T17-38-31.257380510Z--123463a4b065722e99115d6c222f267d9cabb524",
        "hashed_secret": "ba1aecf13c1fc45aa1867beb65afbebcf594026d",
        "is_verified": false,
        "line_number": 1
      },
      {
        "type": "Hex High Entropy String",
        "filename": "scripts/gethdevnet/execution/keystore/UTC--2022-08-19T17-38-31.257380510Z--123463a4b065722e99115d6c222f267d9cabb524",
        "hashed_secret": "cd78c461e40612bf67425e745c3c03df6071d98c",
        "is_verified": false,
        "line_number": 1
      },
      {
        "type": "Hex High Entropy String",
        "filename": "scripts/gethdevnet/execution/keystore/UTC--2022-08-19T17-38-31.257380510Z--123463a4b065722e99115d6c222f267d9cabb524",
        "hashed_secret": "f0a9052734814c9b196f44eb9feda62efdf931c5",
        "is_verified": false,
        "line_number": 1
      }
    ],
    "test/e2e/app/prometheus.go": [
      {
        "type": "Secret Keyword",
        "filename": "test/e2e/app/prometheus.go",
        "hashed_secret": "647c5465599451a86da22727224e2c2f7eb61e3b",
        "is_verified": false,
        "line_number": 74
      }
    ],
    "test/e2e/app/setup.go": [
      {
        "type": "Secret Keyword",
        "filename": "test/e2e/app/setup.go",
        "hashed_secret": "7be029054a936fcb1827abd24388a53136be7b64",
        "is_verified": false,
        "line_number": 120
      },
      {
        "type": "Secret Keyword",
        "filename": "test/e2e/app/setup.go",
        "hashed_secret": "55abc9109d5ea8a77be16bf3c76b4b199b524b12",
        "is_verified": false,
        "line_number": 375
      },
      {
        "type": "Secret Keyword",
        "filename": "test/e2e/app/setup.go",
        "hashed_secret": "da57af224108e98e24d1e2a86221121990fa6478",
        "is_verified": false,
        "line_number": 400
      }
    ],
    "test/e2e/app/static/geth-genesis.json": [
      {
        "type": "Hex High Entropy String",
        "filename": "test/e2e/app/static/geth-genesis.json",
        "hashed_secret": "cd78c461e40612bf67425e745c3c03df6071d98c",
        "is_verified": false,
        "line_number": 30
      },
      {
        "type": "Hex High Entropy String",
        "filename": "test/e2e/app/static/geth-genesis.json",
        "hashed_secret": "08b650e252263f24012a9f28567c240a20c2f946",
        "is_verified": false,
        "line_number": 33
      },
      {
        "type": "Hex High Entropy String",
        "filename": "test/e2e/app/static/geth-genesis.json",
        "hashed_secret": "bba31aa004481de49b494ec166f33686c717bc26",
        "is_verified": false,
        "line_number": 36
      },
      {
        "type": "Hex High Entropy String",
        "filename": "test/e2e/app/static/geth-genesis.json",
        "hashed_secret": "9f56f300e43de46808232a68c4c6a19a2f328af2",
        "is_verified": false,
        "line_number": 39
      },
      {
        "type": "Hex High Entropy String",
        "filename": "test/e2e/app/static/geth-genesis.json",
        "hashed_secret": "28ef15964c4850182b1fef49fc55950919db756f",
        "is_verified": false,
        "line_number": 42
      },
      {
        "type": "Hex High Entropy String",
        "filename": "test/e2e/app/static/geth-genesis.json",
        "hashed_secret": "e1073e6a9452b059f602ed8b4f51b95d46d9f32a",
        "is_verified": false,
        "line_number": 45
      },
      {
        "type": "Hex High Entropy String",
        "filename": "test/e2e/app/static/geth-genesis.json",
        "hashed_secret": "3f0335f2af6f7b386ef0d32f094fbe826e7e3fa7",
        "is_verified": false,
        "line_number": 48
      },
      {
        "type": "Hex High Entropy String",
        "filename": "test/e2e/app/static/geth-genesis.json",
        "hashed_secret": "9b94e8002a9b2d7fdacb7e2a1089917666ffb610",
        "is_verified": false,
        "line_number": 55
      },
      {
        "type": "Hex High Entropy String",
        "filename": "test/e2e/app/static/geth-genesis.json",
        "hashed_secret": "e4b52036f9cceab6d083695c6d32a7e35f70f6da",
        "is_verified": false,
        "line_number": 59
      },
      {
        "type": "Hex High Entropy String",
        "filename": "test/e2e/app/static/geth-genesis.json",
        "hashed_secret": "c52cffacab1f07ba79bbc61c32ff164fff8f9f8b",
        "is_verified": false,
        "line_number": 62
      },
      {
        "type": "Hex High Entropy String",
        "filename": "test/e2e/app/static/geth-genesis.json",
        "hashed_secret": "342ab97d18b95275dca6990557809c808e24215e",
        "is_verified": false,
        "line_number": 65
      },
      {
        "type": "Hex High Entropy String",
        "filename": "test/e2e/app/static/geth-genesis.json",
        "hashed_secret": "283b90b0c23d0b75574a60efe793ecd553f1abec",
        "is_verified": false,
        "line_number": 68
      },
      {
        "type": "Hex High Entropy String",
        "filename": "test/e2e/app/static/geth-genesis.json",
        "hashed_secret": "0b88203fde5908bb7273ca44a7f685f977bde2ca",
        "is_verified": false,
        "line_number": 71
      },
      {
        "type": "Hex High Entropy String",
        "filename": "test/e2e/app/static/geth-genesis.json",
        "hashed_secret": "9d06254807267e518daa2dc5629b8e298d391966",
        "is_verified": false,
        "line_number": 74
      },
      {
        "type": "Hex High Entropy String",
        "filename": "test/e2e/app/static/geth-genesis.json",
        "hashed_secret": "a79365b8364bf8a43643be2ac6dc1ecbc56f6d6a",
        "is_verified": false,
        "line_number": 77
      },
      {
        "type": "Hex High Entropy String",
        "filename": "test/e2e/app/static/geth-genesis.json",
        "hashed_secret": "aac432f7e35804ebe62d41d9f42657ce89479caf",
        "is_verified": false,
        "line_number": 80
      },
      {
        "type": "Hex High Entropy String",
        "filename": "test/e2e/app/static/geth-genesis.json",
        "hashed_secret": "86ff1e5c4ab61636bd8f4f08b43f83b0472bd4c4",
        "is_verified": false,
        "line_number": 83
      },
      {
        "type": "Hex High Entropy String",
        "filename": "test/e2e/app/static/geth-genesis.json",
        "hashed_secret": "4c2fe2a849f2e7c1336d847b44e0a06d32344f74",
        "is_verified": false,
        "line_number": 86
      },
      {
        "type": "Hex High Entropy String",
        "filename": "test/e2e/app/static/geth-genesis.json",
        "hashed_secret": "53d33a624299bcdea3ff1e41519ef942b91036f6",
        "is_verified": false,
        "line_number": 89
      },
      {
        "type": "Hex High Entropy String",
        "filename": "test/e2e/app/static/geth-genesis.json",
        "hashed_secret": "fd0a0c6ee2612924dd0e5fe169bbd0e0c05c4dfa",
        "is_verified": false,
        "line_number": 92
      },
      {
        "type": "Hex High Entropy String",
        "filename": "test/e2e/app/static/geth-genesis.json",
        "hashed_secret": "eebcd20719dca59afcceb43f2b9353636726883d",
        "is_verified": false,
        "line_number": 95
      },
      {
        "type": "Hex High Entropy String",
        "filename": "test/e2e/app/static/geth-genesis.json",
        "hashed_secret": "ac3758d662cbdd3b3067756b1979a60d0e654a19",
        "is_verified": false,
        "line_number": 98
      },
      {
        "type": "Hex High Entropy String",
        "filename": "test/e2e/app/static/geth-genesis.json",
        "hashed_secret": "d2851d513bfa70cf7655cfc4ce9d68944d7a07a2",
        "is_verified": false,
        "line_number": 101
      }
    ],
    "test/e2e/app/static/geth-keystore.json": [
      {
        "type": "Hex High Entropy String",
        "filename": "test/e2e/app/static/geth-keystore.json",
        "hashed_secret": "0c067d3944d8dd16687a1fdc416d92b0d78a523c",
        "is_verified": false,
        "line_number": 1
      },
      {
        "type": "Hex High Entropy String",
        "filename": "test/e2e/app/static/geth-keystore.json",
        "hashed_secret": "a6ba42fe5667d5fdfa788c219dd88a99031566a3",
        "is_verified": false,
        "line_number": 1
      },
      {
        "type": "Hex High Entropy String",
        "filename": "test/e2e/app/static/geth-keystore.json",
        "hashed_secret": "ba1aecf13c1fc45aa1867beb65afbebcf594026d",
        "is_verified": false,
        "line_number": 1
      },
      {
        "type": "Hex High Entropy String",
        "filename": "test/e2e/app/static/geth-keystore.json",
        "hashed_secret": "cd78c461e40612bf67425e745c3c03df6071d98c",
        "is_verified": false,
        "line_number": 1
      },
      {
        "type": "Hex High Entropy String",
        "filename": "test/e2e/app/static/geth-keystore.json",
        "hashed_secret": "f0a9052734814c9b196f44eb9feda62efdf931c5",
        "is_verified": false,
        "line_number": 1
      }
    ],
    "test/e2e/netman/manager.go": [
      {
        "type": "Secret Keyword",
        "filename": "test/e2e/netman/manager.go",
        "hashed_secret": "0738417b55905d283958aad3214022b2cf393911",
        "is_verified": false,
        "line_number": 25
      },
      {
        "type": "Secret Keyword",
        "filename": "test/e2e/netman/manager.go",
        "hashed_secret": "8ee08c52583f6381c175cdbcee94daf54e45e08d",
        "is_verified": false,
        "line_number": 28
      }
    ],
    "test/tutil/testdata/genesis.json": [
      {
        "type": "Base64 High Entropy String",
        "filename": "test/tutil/testdata/genesis.json",
        "hashed_secret": "a25a547f82b0821fe2a149195674547583ffd9c0",
        "is_verified": false,
        "line_number": 30
      }
    ],
    "test/tutil/testdata/priv-validator-key.json": [
      {
        "type": "Hex High Entropy String",
        "filename": "test/tutil/testdata/priv-validator-key.json",
        "hashed_secret": "e22b9130ca36904f81d6c4781e06afa9ceb2c093",
        "is_verified": false,
        "line_number": 2
      },
      {
        "type": "Base64 High Entropy String",
        "filename": "test/tutil/testdata/priv-validator-key.json",
        "hashed_secret": "a25a547f82b0821fe2a149195674547583ffd9c0",
        "is_verified": false,
        "line_number": 5
      },
      {
        "type": "Base64 High Entropy String",
        "filename": "test/tutil/testdata/priv-validator-key.json",
        "hashed_secret": "1f7e4e9473c8c12828910d0dfaca31b116f0bfe7",
        "is_verified": false,
        "line_number": 9
      }
    ]
  },
<<<<<<< HEAD
  "generated_at": "2024-02-21T20:25:10Z"
=======
  "generated_at": "2024-02-21T08:51:56Z"
>>>>>>> 02601763
}<|MERGE_RESOLUTION|>--- conflicted
+++ resolved
@@ -750,14 +750,14 @@
         "filename": "test/e2e/netman/manager.go",
         "hashed_secret": "0738417b55905d283958aad3214022b2cf393911",
         "is_verified": false,
-        "line_number": 25
+        "line_number": 24
       },
       {
         "type": "Secret Keyword",
         "filename": "test/e2e/netman/manager.go",
         "hashed_secret": "8ee08c52583f6381c175cdbcee94daf54e45e08d",
         "is_verified": false,
-        "line_number": 28
+        "line_number": 27
       }
     ],
     "test/tutil/testdata/genesis.json": [
@@ -793,9 +793,5 @@
       }
     ]
   },
-<<<<<<< HEAD
-  "generated_at": "2024-02-21T20:25:10Z"
-=======
   "generated_at": "2024-02-21T08:51:56Z"
->>>>>>> 02601763
 }