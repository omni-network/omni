--- conflicted
+++ resolved
@@ -88,15 +88,9 @@
 // SimpleTxManager is a implementation of TxManager that performs linear fee
 // bumping of a tx until it confirms.
 type SimpleTxManager struct {
-<<<<<<< HEAD
-	cfg     Config // embed the config directly
-	name    string
-	chainID *big.Int
-=======
-	Cfg       Config // embed the config directly
-	ChainName string
-	ChainID   *big.Int
->>>>>>> bbf04e14
+	cfg       Config // embed the config directly
+	chainName string
+	chainID   *big.Int
 
 	backend ETHBackend
 
@@ -115,17 +109,10 @@
 	}
 
 	return &SimpleTxManager{
-<<<<<<< HEAD
-		chainID: conf.ChainID,
-		name:    name,
-		cfg:     conf,
-		backend: conf.Backend,
-=======
-		ChainID:   conf.ChainID,
-		ChainName: chainName,
-		Cfg:       conf,
-		Backend:   conf.Backend,
->>>>>>> bbf04e14
+		chainID:   conf.ChainID,
+		chainName: chainName,
+		cfg:       conf,
+		backend:   conf.Backend,
 	}, nil
 }
 
@@ -327,7 +314,7 @@
 	receiptChan := make(chan *types.Receipt, 1)
 	publishAndWait := func(tx *types.Transaction, bumpFees bool) *types.Transaction {
 		if bumpFees {
-			resendTotal.WithLabelValues(m.ChainName).Inc()
+			resendTotal.WithLabelValues(m.chainName).Inc()
 		}
 
 		wg.Add(1)
