package staking

import (
	"context"
	"sort"
	"time"

	"github.com/omni-network/omni/lib/cchain"
	"github.com/omni-network/omni/lib/cchain/queryutil"
	"github.com/omni-network/omni/lib/errors"
	"github.com/omni-network/omni/lib/log"

	"github.com/ethereum/go-ethereum/params"
)

// maxDelegationsForRewardsEstimation is the max number of random rewards we track across multiple blocks
// to estimate the average effective staking rewards.
const maxDelegationsForRewardsEstimation = 4

func MonitorForever(ctx context.Context, cprov cchain.Provider) {
	ticker := time.NewTicker(time.Hour)
	defer ticker.Stop()

	for {
		select {
		case <-ctx.Done():
			return
		case <-ticker.C:
			allDelegations, err := queryutil.AllDelegations(ctx, cprov)
			if err != nil {
				log.Warn(ctx, "Failed to query all delegations", err)
				continue
			}

			instrStakeSizes(allDelegations)

			if err := instrEffRewards(ctx, cprov, allDelegations); err != nil {
				log.Warn(ctx, "Effective rewards intrumentation failed", err)
			}
		}
	}
}

// instrEffRewards instruments effective staking rewards.
<<<<<<< HEAD
func instrEffRewards(ctx context.Context, cprov cchain.Provider, allDelegations []queryutil.DelegationBalance) error {
=======
func instrEffRewards(ctx context.Context, cprov cchain.Provider, allDelegations []queryutil.DelegationBalance) {
	delegations := allDelegations
	// Since we have no validator commissions, we can use just a couple of random delegations to estimate rewards.
	// Once we have validator commissions, this code needs to be removed.
	if len(allDelegations) > maxDelegationsForRewardsEstimation {
		delegations = allDelegations[:4]
	}

>>>>>>> afdb7f8f
	// Collect data during multiple blocks.
	const blocks = uint64(30)
	rewards, ok, err := queryutil.AvgRewardsRate(ctx, cprov, delegations, blocks)
	if err != nil {
		return errors.Wrap(err, "avg rewards")
	}

	if !ok {
		return nil
	}

	rewardsF64, err := rewards.Float64()
	if err != nil {
		return errors.Wrap(err, "rewards to flaot64 conversion")
	}

	rewardsAvg.Set(rewardsF64)

	return nil
}

// instrStakeSizes delegations instruments delegations data.
func instrStakeSizes(allDelegations []queryutil.DelegationBalance) {
	delegatorsTotal := float64(len(allDelegations))
	delegatorsCount.Set(delegatorsTotal)

	var totalStake float64
	var stakes []float64
	for _, del := range allDelegations {
		stake := float64(del.Balance.Amount.Uint64())
		totalStake += stake
		stakes = append(stakes, stake)
	}

	avgStakeWei := totalStake / delegatorsTotal
	stakeAvg.Set(toGwei(avgStakeWei))

	l := len(stakes)
	if l == 0 {
		return
	}
	sort.Slice(stakes, func(i, j int) bool {
		return stakes[i] < stakes[j]
	})
	medianVal := stakes[l/2+l%2]
	stakeMedian.Set(toGwei(medianVal))
}

func toGwei(wei float64) float64 {
	return wei / params.GWei
}<|MERGE_RESOLUTION|>--- conflicted
+++ resolved
@@ -42,10 +42,7 @@
 }
 
 // instrEffRewards instruments effective staking rewards.
-<<<<<<< HEAD
 func instrEffRewards(ctx context.Context, cprov cchain.Provider, allDelegations []queryutil.DelegationBalance) error {
-=======
-func instrEffRewards(ctx context.Context, cprov cchain.Provider, allDelegations []queryutil.DelegationBalance) {
 	delegations := allDelegations
 	// Since we have no validator commissions, we can use just a couple of random delegations to estimate rewards.
 	// Once we have validator commissions, this code needs to be removed.
@@ -53,7 +50,6 @@
 		delegations = allDelegations[:4]
 	}
 
->>>>>>> afdb7f8f
 	// Collect data during multiple blocks.
 	const blocks = uint64(30)
 	rewards, ok, err := queryutil.AvgRewardsRate(ctx, cprov, delegations, blocks)
@@ -67,7 +63,7 @@
 
 	rewardsF64, err := rewards.Float64()
 	if err != nil {
-		return errors.Wrap(err, "rewards to flaot64 conversion")
+		return errors.Wrap(err, "rewards to float64 conversion")
 	}
 
 	rewardsAvg.Set(rewardsF64)
