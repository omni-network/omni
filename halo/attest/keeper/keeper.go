--- conflicted
+++ resolved
@@ -175,10 +175,7 @@
 		valsByPower[addr] = val.VotingPower
 	}
 
-<<<<<<< HEAD
-=======
 	skip := make(map[uint64]bool) // Skip processing chains as soon as a pending attestation is found.
->>>>>>> 97cb6662
 	for iter.Next() {
 		att, err := iter.Value()
 		if err != nil {
