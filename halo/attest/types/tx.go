package types

import (
	"github.com/omni-network/omni/lib/cast"
	"github.com/omni-network/omni/lib/errors"
	"github.com/omni-network/omni/lib/k1util"
	"github.com/omni-network/omni/lib/xchain"

	"github.com/ethereum/go-ethereum/common"
)

const (
	StatusUnknown  uint32 = 0
	StatusPending  uint32 = 1
	StatusApproved uint32 = 2
)

func (v *Vote) AttestationRoot() (common.Hash, error) {
	if v == nil {
		return common.Hash{}, errors.New("nil vote")
	}

	msgRoot, err := cast.Array32(v.MsgRoot)
	if err != nil {
		return common.Hash{}, err
	}

	header, err := v.BlockHeader.ToXChain()
	if err != nil {
		return common.Hash{}, err
	}

	return xchain.AttestationRoot(v.AttestHeader.ToXChain(), header, msgRoot)
}

func (v *Vote) Verify() error {
	if v == nil {
		return errors.New("nil attestation")
	}

	if len(v.MsgRoot) != len(common.Hash{}) {
		return errors.New("invalid message root length")
	}

	if err := v.BlockHeader.Verify(); err != nil {
		return errors.Wrap(err, "verify block header")
	}

	if err := v.AttestHeader.Verify(); err != nil {
		return errors.Wrap(err, "verify attestation header")
	}

	if err := v.Signature.Verify(); err != nil {
		return errors.Wrap(err, "verify signature")
	}

	attRoot, err := v.AttestationRoot()
	if err != nil {
		return err
	}

	sigTuple, err := v.Signature.ToXChain()
	if err != nil {
		return err
	}

	ok, err := k1util.Verify(
		sigTuple.ValidatorAddress,
		attRoot,
		sigTuple.Signature,
	)
	if err != nil {
		return err
	} else if !ok {
		return errors.New("invalid attestation signature")
	}

	return nil
}

func (h *AttestHeader) Verify() error {
	if h == nil {
		return errors.New("nil attestation header")
	}

	if h.SourceChainId == 0 {
		return errors.New("empty source chain id")
	}

	if conf := xchain.ConfLevel(byte(h.GetConfLevel())); !conf.Valid() {
		return errors.New("invalid conf level", "conf_level", conf.String())
	}

	if h.ConsensusChainId == 0 {
		return errors.New("zero consensus chain ID")
	}

	if h.AttestOffset == 0 {
		return errors.New("zero attestation offset")
	}

	if (h.ConfLevel >> 8) > 0 { // Ensure conf level is max 1 byte
		return errors.New("invalid conf level")
	}

	return nil
}

func (h *AttestHeader) ToXChain() xchain.AttestHeader {
	return AttestHeaderFromProto(h)
}

func (h *BlockHeader) Verify() error {
	if h == nil {
		return errors.New("nil block header")
	}

	if len(h.BlockHash) != len(common.Hash{}) {
		return errors.New("invalid block header hash length")
	}

	return nil
}

func (h *BlockHeader) ToXChain() (xchain.BlockHeader, error) {
	return BlockHeaderFromProto(h)
}

func (s *SigTuple) Verify() error {
	if s == nil {
		return errors.New("nil sig tuple")
	}

	if len(s.ValidatorAddress) != len(common.Address{}) {
		return errors.New("invalid validator address length")
	}

	if len(s.Signature) != len(xchain.Signature65{}) {
		return errors.New("invalid signature length")
	}

	return nil
}

func (s *SigTuple) ValidatorEthAddress() (common.Address, error) {
	if s == nil {
		return common.Address{}, errors.New("nil sig tuple")
	}

	return cast.EthAddress(s.ValidatorAddress)
}

func (s *SigTuple) ToXChain() (xchain.SigTuple, error) {
	if s == nil {
		return xchain.SigTuple{}, errors.New("nil sig tuple")
	}

	addr, err := cast.EthAddress(s.ValidatorAddress)
	if err != nil {
		return xchain.SigTuple{}, err
	}

	sig, err := cast.Array65(s.Signature)
	if err != nil {
		return xchain.SigTuple{}, err
	}

	return xchain.SigTuple{
		ValidatorAddress: addr,
		Signature:        sig,
	}, nil
}

func (a *AggVote) Verify() error {
	if a == nil {
		return errors.New("nil aggregate vote")
	}

	if err := a.BlockHeader.Verify(); err != nil {
		return errors.Wrap(err, "verify block header")
	}

	if err := a.AttestHeader.Verify(); err != nil {
		return errors.Wrap(err, "verify block header")
	}

	if len(a.MsgRoot) != len(common.Hash{}) {
		return errors.New("invalid message root length")
	}

	if len(a.Signatures) == 0 {
		return errors.New("empty signatures")
	}

	attRoot, err := a.AttestationRoot()
	if err != nil {
		return err
	}

	duplicateVals := make(map[common.Address]bool)
	for _, sig := range a.Signatures {
		if err := sig.Verify(); err != nil {
			return errors.Wrap(err, "signature")
		}

		sigTup, err := sig.ToXChain()
		if err != nil {
			return err
		}

		ok, err := k1util.Verify(
			sigTup.ValidatorAddress,
			attRoot,
			sigTup.Signature,
		)
		if err != nil {
			return err
		} else if !ok {
			return errors.New("invalid attestation signature")
		}

		if duplicateVals[sigTup.ValidatorAddress] {
			return errors.New("duplicate validator signature", "validator", sigTup.ValidatorAddress)
		}
		duplicateVals[sigTup.ValidatorAddress] = true
	}

	return nil
}

func (a *AggVote) AttestationRoot() (common.Hash, error) {
	if a == nil {
<<<<<<< HEAD
		return common.Hash{}, errors.New("nil aggvote")
	}

	return xchain.AttestationRoot(a.AttestHeader.ToXChain(), a.BlockHeader.ToXChain(), common.Hash(a.MsgRoot))
=======
		return common.Hash{}, errors.New("nil agg vote")
	}

	msgRoot, err := cast.Array32(a.MsgRoot)
	if err != nil {
		return common.Hash{}, err
	}

	blockHeader, err := a.BlockHeader.ToXChain()
	if err != nil {
		return common.Hash{}, err
	}

	return xchain.AttestationRoot(a.AttestHeader.ToXChain(), blockHeader, msgRoot)
>>>>>>> b0650eb0
}

func (a *Attestation) Verify() error {
	if a == nil {
		return errors.New("nil attestation")
	}

	if err := a.BlockHeader.Verify(); err != nil {
		return errors.Wrap(err, "verify block header")
	}

	if err := a.AttestHeader.Verify(); err != nil {
		return errors.Wrap(err, "verify attest header")
	}

	if a.BlockHeader.ChainId != a.AttestHeader.SourceChainId {
		return errors.New("chain ID mismatch")
	}

	if len(a.MsgRoot) != len(common.Hash{}) {
		return errors.New("invalid message root length")
	}

	if a.ValidatorSetId == 0 {
		return errors.New("zero validator set ID")
	}

	if len(a.Signatures) == 0 {
		return errors.New("empty signatures")
	}

	for _, sig := range a.Signatures {
		if err := sig.Verify(); err != nil {
			return errors.Wrap(err, "signature")
		}
	}

	return nil
}

func (a *Attestation) ToXChain() (xchain.Attestation, error) {
	if a == nil {
		return xchain.Attestation{}, errors.New("nil attestation")
	}

	sigs := make([]xchain.SigTuple, 0, len(a.Signatures))
	for _, sig := range a.Signatures {
		sigTuple, err := sig.ToXChain()
		if err != nil {
			return xchain.Attestation{}, err
		}

		sigs = append(sigs, sigTuple)
	}

	msgRoot, err := cast.Array32(a.MsgRoot)
	if err != nil {
		return xchain.Attestation{}, err
	}

	blockHeader, err := a.BlockHeader.ToXChain()
	if err != nil {
		return xchain.Attestation{}, err
	}

	return xchain.Attestation{
		AttestHeader:   a.AttestHeader.ToXChain(),
		BlockHeader:    blockHeader,
		ValidatorSetID: a.ValidatorSetId,
		MsgRoot:        msgRoot,
		Signatures:     sigs,
	}, nil
}

func (a *Attestation) AttestationRoot() (common.Hash, error) {
	if a == nil {
		return common.Hash{}, errors.New("nil attestation")
	}

<<<<<<< HEAD
	return xchain.AttestationRoot(a.AttestHeader.ToXChain(), a.BlockHeader.ToXChain(), common.Hash(a.MsgRoot))
=======
	msgRoot, err := cast.Array32(a.MsgRoot)
	if err != nil {
		return common.Hash{}, err
	}

	blockHeader, err := a.BlockHeader.ToXChain()
	if err != nil {
		return common.Hash{}, err
	}

	return xchain.AttestationRoot(a.AttestHeader.ToXChain(), blockHeader, msgRoot)
>>>>>>> b0650eb0
}

func (v *Vote) ToXChain() (xchain.Vote, error) {
	if v == nil {
		return xchain.Vote{}, errors.New("nil vote")
	}

	msgRoot, err := cast.Array32(v.MsgRoot)
	if err != nil {
		return xchain.Vote{}, err
	}

	blockHeader, err := v.BlockHeader.ToXChain()
	if err != nil {
		return xchain.Vote{}, err
	}

	sigTuple, err := v.Signature.ToXChain()
	if err != nil {
		return xchain.Vote{}, err
	}

	return xchain.Vote{
		AttestHeader: v.AttestHeader.ToXChain(),
		BlockHeader:  blockHeader,
		MsgRoot:      msgRoot,
		Signature:    sigTuple,
	}, nil
}<|MERGE_RESOLUTION|>--- conflicted
+++ resolved
@@ -230,12 +230,6 @@
 
 func (a *AggVote) AttestationRoot() (common.Hash, error) {
 	if a == nil {
-<<<<<<< HEAD
-		return common.Hash{}, errors.New("nil aggvote")
-	}
-
-	return xchain.AttestationRoot(a.AttestHeader.ToXChain(), a.BlockHeader.ToXChain(), common.Hash(a.MsgRoot))
-=======
 		return common.Hash{}, errors.New("nil agg vote")
 	}
 
@@ -250,7 +244,6 @@
 	}
 
 	return xchain.AttestationRoot(a.AttestHeader.ToXChain(), blockHeader, msgRoot)
->>>>>>> b0650eb0
 }
 
 func (a *Attestation) Verify() error {
@@ -330,9 +323,6 @@
 		return common.Hash{}, errors.New("nil attestation")
 	}
 
-<<<<<<< HEAD
-	return xchain.AttestationRoot(a.AttestHeader.ToXChain(), a.BlockHeader.ToXChain(), common.Hash(a.MsgRoot))
-=======
 	msgRoot, err := cast.Array32(a.MsgRoot)
 	if err != nil {
 		return common.Hash{}, err
@@ -344,7 +334,6 @@
 	}
 
 	return xchain.AttestationRoot(a.AttestHeader.ToXChain(), blockHeader, msgRoot)
->>>>>>> b0650eb0
 }
 
 func (v *Vote) ToXChain() (xchain.Vote, error) {
