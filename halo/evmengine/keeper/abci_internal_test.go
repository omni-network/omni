package keeper

import (
	"context"
	"encoding/json"
	"math/big"
	"testing"
	"time"

	attesttypes "github.com/omni-network/omni/halo/attest/types"
	etypes "github.com/omni-network/omni/halo/evmengine/types"
	"github.com/omni-network/omni/lib/errors"
	"github.com/omni-network/omni/lib/ethclient"

	abci "github.com/cometbft/cometbft/abci/types"
	cmtproto "github.com/cometbft/cometbft/proto/tendermint/types"
	cmttime "github.com/cometbft/cometbft/types/time"

	eengine "github.com/ethereum/go-ethereum/beacon/engine"
	"github.com/ethereum/go-ethereum/common"
	"github.com/ethereum/go-ethereum/core/types"
	"github.com/ethereum/go-ethereum/trie"

	"cosmossdk.io/core/store"
	storetypes "cosmossdk.io/store/types"
	"cosmossdk.io/x/tx/signing"
	"github.com/cosmos/cosmos-sdk/codec"
	codectypes "github.com/cosmos/cosmos-sdk/codec/types"
	"github.com/cosmos/cosmos-sdk/runtime"
	cosmosstd "github.com/cosmos/cosmos-sdk/std"
	"github.com/cosmos/cosmos-sdk/testutil"
	sdk "github.com/cosmos/cosmos-sdk/types"
	authcodec "github.com/cosmos/cosmos-sdk/x/auth/codec"
	authtx "github.com/cosmos/cosmos-sdk/x/auth/tx"
	atypes "github.com/cosmos/cosmos-sdk/x/auth/types"
	btypes "github.com/cosmos/cosmos-sdk/x/bank/types"
	dtypes "github.com/cosmos/cosmos-sdk/x/distribution/types"
	stypes "github.com/cosmos/cosmos-sdk/x/staking/types"
	"github.com/cosmos/gogoproto/proto"
	fuzz "github.com/google/gofuzz"
	"github.com/stretchr/testify/require"
)

func TestKeeper_PrepareProposal(t *testing.T) {
	t.Parallel()

	// TestRunErrScenarios tests various error scenarios in the PrepareProposal function.
	// It covers cases where different errors are encountered during the preparation of a proposal,
	// such as when no transactions are provided, when errors occur while fetching block information,
	// or when errors occur during fork choice update.
	t.Run("TestRunErrScenarios", func(t *testing.T) {
		t.Parallel()
		tests := []struct {
			name       string
			mockEngine mockEngineAPI
			req        *abci.RequestPrepareProposal
			wantErr    bool
		}{
			{
				name:       "no transactions",
				mockEngine: mockEngineAPI{},
				req: &abci.RequestPrepareProposal{
					Txs:    nil,        // Set to nil to simulate no transactions
					Height: 1,          // Set height to 1 for this test case
					Time:   time.Now(), // Set time to current time or mock a time
				},
				wantErr: false,
			},
			{
				name: "block number err",
				mockEngine: mockEngineAPI{
					blockNumberFunc: func(ctx context.Context) (uint64, error) {
						return 0, errors.New("mocked error")
					},
				},
				req: &abci.RequestPrepareProposal{
					Txs:    nil,
					Height: 2,
					Time:   time.Now(),
				},
				wantErr: true,
			},
			{
				name: "block by number err",
				mockEngine: mockEngineAPI{
					blockNumberFunc: func(ctx context.Context) (uint64, error) {
						return 0, nil
					},
					blockByNumberFunc: func(ctx context.Context, number *big.Int) (*types.Block, error) {
						return nil, errors.New("mocked error")
					},
				},
				req: &abci.RequestPrepareProposal{
					Txs:    nil,
					Height: 2,
					Time:   time.Now(),
				},
				wantErr: true,
			},
			{
				name: "forkchoiceUpdateV2  err",
				mockEngine: mockEngineAPI{
					blockNumberFunc: func(ctx context.Context) (uint64, error) {
						return 0, nil
					},
					blockByNumberFunc: func(ctx context.Context, number *big.Int) (*types.Block, error) {
						fuzzer := ethclient.NewFuzzer(0)
						var block *types.Block
						fuzzer.Fuzz(&block)

						return block, nil
					},
					forkchoiceUpdatedV2Func: func(ctx context.Context, update eengine.ForkchoiceStateV1,
						payloadAttributes *eengine.PayloadAttributes) (eengine.ForkChoiceResponse, error) {
						return eengine.ForkChoiceResponse{}, errors.New("mocked error")
					},
				},
				req: &abci.RequestPrepareProposal{
					Txs:    nil,
					Height: 2,
					Time:   time.Now(),
				},
				wantErr: true,
			},
		}
		for _, tt := range tests {
			t.Run(tt.name, func(t *testing.T) {
				t.Parallel()
				ctx, storeService := setupCtxStore(t, cmtproto.Header{Time: cmttime.Now()})
				cdc := getCodec(t)
				txConfig := authtx.NewTxConfig(cdc, nil)
				ap := mockAddressProvider{
					address: common.BytesToAddress([]byte("test")),
				}

				k := NewKeeper(cdc, storeService, &tt.mockEngine, txConfig)
				k.SetAddressProvider(ap)
				_, err := k.PrepareProposal(ctx, tt.req)
				if (err != nil) != tt.wantErr {
					t.Errorf("PrepareProposal() error = %v, wantErr %v", err, tt.wantErr)
					return
				}
			})
		}
	})

	t.Run("TestBuildOptimistic", func(t *testing.T) {
		t.Parallel()
		// setup dependencies
		ctx, storeService := setupCtxStore(t, cmtproto.Header{Time: cmttime.Now()})
		cdc := getCodec(t)
		txConfig := authtx.NewTxConfig(cdc, nil)
		mockEngine, err := newMockEngineAPI()
		require.NoError(t, err)
<<<<<<< HEAD
		ap := mockAddressProvider{
			address: common.BytesToAddress([]byte("test")),
		}
		keeper := NewKeeper(cdc, storeService, &mockEngine, txConfig, ap)
=======
		ap := mockAddressProvider{}
		keeper := NewKeeper(cdc, storeService, &mockEngine, txConfig)
		keeper.SetAddressProvider(ap)
>>>>>>> 9e740dee

		// get the genesis block to build on top of
		ts := time.Now()
		latestHeight, err := mockEngine.BlockNumber(ctx)
		require.NoError(t, err)
		latestBlock, err := mockEngine.BlockByNumber(ctx, big.NewInt(int64(latestHeight)))
		require.NoError(t, err)

		// build next two blocks and get the PayloadID of the second
		mockEngine.pushPayload(t, ctx, ap.LocalAddress(), latestBlock.Hash(), ts)
		nextBlock, blockPayload := mockEngine.nextBlock(t, latestHeight+1, uint64(ts.Unix()), latestBlock.Hash(), ap.LocalAddress())
		_, err = mockEngine.mock.NewPayloadV2(ctx, blockPayload)
		require.NoError(t, err)
		payloadID := mockEngine.pushPayload(t, ctx, ap.LocalAddress(), nextBlock.Hash(), ts)

		req := &abci.RequestPrepareProposal{
			Txs:    nil,
			Height: int64(2),
			Time:   time.Now(),
		}

		// initialize mutable payload so we trigger the optimistic flow
		keeper.mutablePayload.Height = 2
		keeper.mutablePayload.UpdatedAt = time.Now()
		keeper.mutablePayload.ID = payloadID

		resp, err := keeper.PrepareProposal(ctx, req)
		require.NoError(t, err)
		require.NotNil(t, resp)

		// decode the txn and get the messages
		tx, err := txConfig.TxDecoder()(resp.Txs[0])
		require.NoError(t, err)

		for _, msg := range tx.GetMsgs() {
			if _, ok := msg.(*etypes.MsgExecutionPayload); ok {
				assertExecutablePayload(t, msg, ts.Unix(), nextBlock.Hash(), ap, uint64(req.Height))
			}
		}
	})

	t.Run("TestBuildNonOptimistic", func(t *testing.T) {
		t.Parallel()
		// setup dependencies
		ctx, storeService := setupCtxStore(t, cmtproto.Header{Time: cmttime.Now()})
		cdc := getCodec(t)
		txConfig := authtx.NewTxConfig(cdc, nil)

		mockEngine, err := newMockEngineAPI()
		require.NoError(t, err)

<<<<<<< HEAD
		ap := mockAddressProvider{
			address: common.BytesToAddress([]byte("test")),
		}
		keeper := NewKeeper(cdc, storeService, &mockEngine, txConfig, ap)
=======
		ap := mockAddressProvider{}
		keeper := NewKeeper(cdc, storeService, &mockEngine, txConfig)
		keeper.SetAddressProvider(ap)
>>>>>>> 9e740dee

		keeper.providers = []etypes.CPayloadProvider{mockCPayloadProvider{}, mockCPayloadProvider{}}

		// get the genesis block to build on top of
		ts := time.Now()
		latestHeight, err := mockEngine.BlockNumber(ctx)
		require.NoError(t, err)
		latestBlock, err := mockEngine.BlockByNumber(ctx, big.NewInt(int64(latestHeight)))
		require.NoError(t, err)

		// build next two blocks and get the PayloadID of the second
		mockEngine.pushPayload(t, ctx, ap.LocalAddress(), latestBlock.Hash(), ts)
		nextBlock, blockPayload := mockEngine.nextBlock(t, latestHeight+1, uint64(ts.Unix()), latestBlock.Hash(), ap.LocalAddress())
		_, err = mockEngine.NewPayloadV2(ctx, blockPayload)
		require.NoError(t, err)
		mockEngine.pushPayload(t, ctx, ap.LocalAddress(), nextBlock.Hash(), ts)

		keeper.mutablePayload.UpdatedAt = time.Now()

		req := &abci.RequestPrepareProposal{
			Txs:    nil,
			Height: int64(2),
			Time:   time.Now(),
		}

		resp, err := keeper.PrepareProposal(ctx, req)
		require.NoError(t, err)
		require.NotNil(t, resp)

		// decode the txn and get the messages
		tx, err := txConfig.TxDecoder()(resp.Txs[0])
		require.NoError(t, err)

		actualDelCount := 0
		// assert that the message is an executable payload
		for _, msg := range tx.GetMsgs() {
			if _, ok := msg.(*etypes.MsgExecutionPayload); ok {
				assertExecutablePayload(t, msg, req.Time.Unix()+1, nextBlock.Hash(), ap, uint64(req.Height))
			}
			if msgDelegate, ok := msg.(*stypes.MsgDelegate); ok {
				require.Equal(t, msgDelegate.Amount, sdk.NewInt64Coin("stake", 100))
				actualDelCount++
			}
		}
		// make sure all msg.Delegate are present
		require.Len(t, keeper.providers, actualDelCount)
	})
}

// assertExecutablePayload asserts that the given message is an executable payload with the expected values.
func assertExecutablePayload(t *testing.T, msg sdk.Msg, ts int64, blockHash common.Hash, ap mockAddressProvider, height uint64) {
	t.Helper()
	executionPayload, ok := msg.(*etypes.MsgExecutionPayload)
	require.True(t, ok)
	require.NotNil(t, executionPayload)
	var ep *eengine.ExecutableData
	err := json.Unmarshal(executionPayload.GetData(), &ep)
	require.NoError(t, err)
	require.Equal(t, int64(ep.Timestamp), ts)
	require.Equal(t, ep.Random, blockHash)
	require.Equal(t, ep.FeeRecipient, ap.LocalAddress())
	require.Empty(t, ep.Withdrawals)
	require.Equal(t, ep.Number, height)
}

func setupCtxStore(t *testing.T, header cmtproto.Header) (sdk.Context, store.KVStoreService) {
	t.Helper()
	key := storetypes.NewKVStoreKey("test")
	storeService := runtime.NewKVStoreService(key)
	testCtx := testutil.DefaultContextWithDB(t, key, storetypes.NewTransientStoreKey("transient_test"))
	ctx := testCtx.Ctx.WithBlockHeader(header)

	return ctx, storeService
}

func getCodec(t *testing.T) codec.Codec {
	t.Helper()
	sdkConfig := sdk.GetConfig()
	reg, err := codectypes.NewInterfaceRegistryWithOptions(codectypes.InterfaceRegistryOptions{
		ProtoFiles: proto.HybridResolver,
		SigningOptions: signing.Options{
			AddressCodec:          authcodec.NewBech32Codec(sdkConfig.GetBech32AccountAddrPrefix()),
			ValidatorAddressCodec: authcodec.NewBech32Codec(sdkConfig.GetBech32ValidatorAddrPrefix()),
		},
	})
	require.NoError(t, err)

	cosmosstd.RegisterInterfaces(reg)
	atypes.RegisterInterfaces(reg)
	stypes.RegisterInterfaces(reg)
	btypes.RegisterInterfaces(reg)
	dtypes.RegisterInterfaces(reg)
	etypes.RegisterInterfaces(reg)
	attesttypes.RegisterInterfaces(reg)

	return codec.NewProtoCodec(reg)
}

var _ ethclient.EngineClient = (*mockEngineAPI)(nil)
var _ etypes.AddressProvider = (*mockAddressProvider)(nil)
var _ etypes.CPayloadProvider = (*mockCPayloadProvider)(nil)

type mockEngineAPI struct {
	ethclient.EngineClient
	fuzzer                  *fuzz.Fuzzer
	mock                    ethclient.EngineClient // avoid repeating the implementation but also allow for custom implementations of mocks
	blockNumberFunc         func(ctx context.Context) (uint64, error)
	blockByNumberFunc       func(ctx context.Context, number *big.Int) (*types.Block, error)
	forkchoiceUpdatedV2Func func(ctx context.Context, update eengine.ForkchoiceStateV1,
		payloadAttributes *eengine.PayloadAttributes) (eengine.ForkChoiceResponse, error)
}

// newMockEngineAPI returns a new mock engine API with a fuzzer and a mock engine client.
func newMockEngineAPI() (mockEngineAPI, error) {
	me, err := ethclient.NewEngineMock()
	if err != nil {
		return mockEngineAPI{}, err
	}

	return mockEngineAPI{
		mock:   me,
		fuzzer: ethclient.NewFuzzer(time.Now().Truncate(time.Hour * 24).Unix()),
	}, nil
}

type mockAddressProvider struct {
	address common.Address
}
type mockCPayloadProvider struct{}

func (m mockCPayloadProvider) PreparePayload(ctx context.Context, height uint64, commit abci.ExtendedCommitInfo) ([]sdk.Msg, error) {
	coin := sdk.NewInt64Coin("stake", 100)
	msg := stypes.NewMsgDelegate("addr", "addr", coin)

	return []sdk.Msg{msg}, nil
}

func (m mockAddressProvider) LocalAddress() common.Address {
	return m.address
}

func (m *mockEngineAPI) BlockNumber(ctx context.Context) (uint64, error) {
	if m.blockNumberFunc != nil {
		return m.blockNumberFunc(ctx)
	}

	return m.mock.BlockNumber(ctx)
}

func (m *mockEngineAPI) BlockByNumber(ctx context.Context, number *big.Int) (*types.Block, error) {
	if m.blockByNumberFunc != nil {
		return m.blockByNumberFunc(ctx, number)
	}

	return m.mock.BlockByNumber(ctx, number)
}

func (m *mockEngineAPI) NewPayloadV2(ctx context.Context, params eengine.ExecutableData) (eengine.PayloadStatusV1, error) {
	return m.mock.NewPayloadV2(ctx, params)
}

func (m *mockEngineAPI) NewPayloadV3(ctx context.Context, params eengine.ExecutableData, versionedHashes []common.Hash, beaconRoot *common.Hash) (eengine.PayloadStatusV1, error) {
	return m.mock.NewPayloadV3(ctx, params, versionedHashes, beaconRoot)
}

func (m *mockEngineAPI) ForkchoiceUpdatedV2(ctx context.Context, update eengine.ForkchoiceStateV1, payloadAttributes *eengine.PayloadAttributes) (eengine.ForkChoiceResponse, error) {
	if m.forkchoiceUpdatedV2Func != nil {
		return m.forkchoiceUpdatedV2Func(ctx, update, payloadAttributes)
	}

	return m.mock.ForkchoiceUpdatedV2(ctx, update, payloadAttributes)
}

func (m *mockEngineAPI) GetPayloadV2(ctx context.Context, payloadID eengine.PayloadID) (*eengine.ExecutionPayloadEnvelope, error) {
	return m.mock.GetPayloadV2(ctx, payloadID)
}

// pushPayload - invokes the ForkchoiceUpdatedV2 method on the mock engine and returns the payload ID.
func (m *mockEngineAPI) pushPayload(t *testing.T, ctx context.Context, feeRecipient common.Address, blockHash common.Hash, ts time.Time) *eengine.PayloadID {
	t.Helper()
	state := eengine.ForkchoiceStateV1{
		HeadBlockHash:      blockHash,
		SafeBlockHash:      blockHash,
		FinalizedBlockHash: blockHash,
	}

	payloadAttrs := eengine.PayloadAttributes{
		Timestamp:             uint64(ts.Unix()),
		Random:                blockHash,
		SuggestedFeeRecipient: feeRecipient,
		Withdrawals:           []*types.Withdrawal{},
		BeaconRoot:            nil,
	}

	resp, err := m.ForkchoiceUpdatedV2(ctx, state, &payloadAttrs)
	require.NoError(t, err)

	return resp.PayloadID
}

// nextBlock creates a new block with the given height, timestamp, parentHash, and feeRecipient. It also returns the
// payload for the block. It's a utility function for testing.
func (m *mockEngineAPI) nextBlock(t *testing.T, height uint64, timestamp uint64, parentHash common.Hash,
	feeRecipient common.Address) (*types.Block, eengine.ExecutableData) {
	t.Helper()
	var header types.Header
	m.fuzzer.Fuzz(&header)
	header.Number = big.NewInt(int64(height))
	header.Time = timestamp
	header.ParentHash = parentHash
	header.Coinbase = feeRecipient
	header.MixDigest = parentHash

	// Convert header to block
	block := types.NewBlock(&header, nil, nil, nil, trie.NewStackTrie(nil))

	// Convert block to payload
	env := eengine.BlockToExecutableData(block, big.NewInt(0), nil)
	payload := *env.ExecutionPayload

	// Ensure the block is valid
	_, err := eengine.ExecutableDataToBlock(payload, nil, nil)
	require.NoError(t, err)

	return block, payload
}<|MERGE_RESOLUTION|>--- conflicted
+++ resolved
@@ -129,12 +129,11 @@
 				ctx, storeService := setupCtxStore(t, cmtproto.Header{Time: cmttime.Now()})
 				cdc := getCodec(t)
 				txConfig := authtx.NewTxConfig(cdc, nil)
-				ap := mockAddressProvider{
+
+				k := NewKeeper(cdc, storeService, &tt.mockEngine, txConfig)
+				k.addrProvider = mockAddressProvider{
 					address: common.BytesToAddress([]byte("test")),
 				}
-
-				k := NewKeeper(cdc, storeService, &tt.mockEngine, txConfig)
-				k.SetAddressProvider(ap)
 				_, err := k.PrepareProposal(ctx, tt.req)
 				if (err != nil) != tt.wantErr {
 					t.Errorf("PrepareProposal() error = %v, wantErr %v", err, tt.wantErr)
@@ -152,16 +151,12 @@
 		txConfig := authtx.NewTxConfig(cdc, nil)
 		mockEngine, err := newMockEngineAPI()
 		require.NoError(t, err)
-<<<<<<< HEAD
+
+		keeper := NewKeeper(cdc, storeService, &mockEngine, txConfig)
 		ap := mockAddressProvider{
 			address: common.BytesToAddress([]byte("test")),
 		}
-		keeper := NewKeeper(cdc, storeService, &mockEngine, txConfig, ap)
-=======
-		ap := mockAddressProvider{}
-		keeper := NewKeeper(cdc, storeService, &mockEngine, txConfig)
-		keeper.SetAddressProvider(ap)
->>>>>>> 9e740dee
+		keeper.addrProvider = ap
 
 		// get the genesis block to build on top of
 		ts := time.Now()
@@ -171,11 +166,11 @@
 		require.NoError(t, err)
 
 		// build next two blocks and get the PayloadID of the second
-		mockEngine.pushPayload(t, ctx, ap.LocalAddress(), latestBlock.Hash(), ts)
-		nextBlock, blockPayload := mockEngine.nextBlock(t, latestHeight+1, uint64(ts.Unix()), latestBlock.Hash(), ap.LocalAddress())
+		mockEngine.pushPayload(t, ctx, keeper.addrProvider.LocalAddress(), latestBlock.Hash(), ts)
+		nextBlock, blockPayload := mockEngine.nextBlock(t, latestHeight+1, uint64(ts.Unix()), latestBlock.Hash(), keeper.addrProvider.LocalAddress())
 		_, err = mockEngine.mock.NewPayloadV2(ctx, blockPayload)
 		require.NoError(t, err)
-		payloadID := mockEngine.pushPayload(t, ctx, ap.LocalAddress(), nextBlock.Hash(), ts)
+		payloadID := mockEngine.pushPayload(t, ctx, keeper.addrProvider.LocalAddress(), nextBlock.Hash(), ts)
 
 		req := &abci.RequestPrepareProposal{
 			Txs:    nil,
@@ -213,16 +208,11 @@
 		mockEngine, err := newMockEngineAPI()
 		require.NoError(t, err)
 
-<<<<<<< HEAD
+		keeper := NewKeeper(cdc, storeService, &mockEngine, txConfig)
 		ap := mockAddressProvider{
 			address: common.BytesToAddress([]byte("test")),
 		}
-		keeper := NewKeeper(cdc, storeService, &mockEngine, txConfig, ap)
-=======
-		ap := mockAddressProvider{}
-		keeper := NewKeeper(cdc, storeService, &mockEngine, txConfig)
-		keeper.SetAddressProvider(ap)
->>>>>>> 9e740dee
+		keeper.addrProvider = ap
 
 		keeper.providers = []etypes.CPayloadProvider{mockCPayloadProvider{}, mockCPayloadProvider{}}
 
@@ -234,11 +224,11 @@
 		require.NoError(t, err)
 
 		// build next two blocks and get the PayloadID of the second
-		mockEngine.pushPayload(t, ctx, ap.LocalAddress(), latestBlock.Hash(), ts)
-		nextBlock, blockPayload := mockEngine.nextBlock(t, latestHeight+1, uint64(ts.Unix()), latestBlock.Hash(), ap.LocalAddress())
+		mockEngine.pushPayload(t, ctx, keeper.addrProvider.LocalAddress(), latestBlock.Hash(), ts)
+		nextBlock, blockPayload := mockEngine.nextBlock(t, latestHeight+1, uint64(ts.Unix()), latestBlock.Hash(), keeper.addrProvider.LocalAddress())
 		_, err = mockEngine.NewPayloadV2(ctx, blockPayload)
 		require.NoError(t, err)
-		mockEngine.pushPayload(t, ctx, ap.LocalAddress(), nextBlock.Hash(), ts)
+		mockEngine.pushPayload(t, ctx, keeper.addrProvider.LocalAddress(), nextBlock.Hash(), ts)
 
 		keeper.mutablePayload.UpdatedAt = time.Now()
 
