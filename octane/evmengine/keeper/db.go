--- conflicted
+++ resolved
@@ -127,11 +127,7 @@
 }
 
 // eligibleWithdrawals returns all withdrawals created below the specified height, sorted by the
-<<<<<<< HEAD
-// id in ascending order, limited by the provided count.
-=======
 // id in ascending order, limited by the configured count.
->>>>>>> 7d5366b2
 // Note we exclude the provided height, because this function is called during the proposal
 // verification and execution, but in the case of the latter we also execute BeginBlockers, which
 // can trigger creation of new withdrawals, that were not present during the proposal creation.
