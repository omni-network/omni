syntax = "proto3";

package octane.evmengine.keeper;

import "cosmos/orm/v1/orm.proto";

option go_package = "octane/evmengine/keeper";

// ExecutionHead defines the execution chain head.
// It is a singleton table; it only has a single row with ID==1.
message ExecutionHead {
  option (cosmos.orm.v1.table) = {
    id: 1;
    primary_key: { fields: "id", auto_increment: true }
  };

  uint64 id               = 1; // Auto-incremented ID (always and only 1).
  uint64 created_height   = 2; // Consensus chain height this execution block was created in.
  uint64 block_height     = 3; // Execution block height.
  bytes  block_hash       = 4; // Execution block hash.
  uint64 block_time       = 5; // Execution block time.
}

// Withdrawal defines a wirthdrawal request.
message Withdrawal {
  option (cosmos.orm.v1.table) = {
    id: 2;
    primary_key: { fields: "id", auto_increment: true }
  };

  uint64  id               = 1; // Auto-incremented ID.
<<<<<<< HEAD
  bytes   address            = 2; // Target address of the withdrawal.
=======
  bytes   address          = 2; // Target address of the withdrawal.
>>>>>>> 3bdb3245
  uint64  created_height   = 3; // Consensus chain height this withdrawal was created in.
  uint64  amount_gwei      = 4; // Value of withdrawal in Gwei.
}<|MERGE_RESOLUTION|>--- conflicted
+++ resolved
@@ -29,11 +29,7 @@
   };
 
   uint64  id               = 1; // Auto-incremented ID.
-<<<<<<< HEAD
-  bytes   address            = 2; // Target address of the withdrawal.
-=======
   bytes   address          = 2; // Target address of the withdrawal.
->>>>>>> 3bdb3245
   uint64  created_height   = 3; // Consensus chain height this withdrawal was created in.
   uint64  amount_gwei      = 4; // Value of withdrawal in Gwei.
 }