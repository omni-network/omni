--- conflicted
+++ resolved
@@ -102,10 +102,9 @@
       stopWatching()
       reject(new Error('Timeout waiting for order to be filled on outbox'))
     }, timeout ?? 60_000)
-<<<<<<< HEAD
     const stopWatching = watchBlocks(params.client, {
       onBlock: async () => {
-        const isFilled = await didFillOutbox(didFillParams)
+        const isFilled = await didFill(didFillParams)
         if (isFilled) {
           stopWatching()
           clearTimeout(timeoutId)
@@ -114,16 +113,6 @@
       },
       pollingInterval,
     })
-=======
-    const pollId = setInterval(async () => {
-      const isFilled = await didFill(didFillParams)
-      if (isFilled) {
-        clearInterval(pollId)
-        clearTimeout(timeoutId)
-        resolve()
-      }
-    }, pollingInterval ?? didFillParams.client.pollingInterval)
->>>>>>> 374343bd
   })
 }
 
