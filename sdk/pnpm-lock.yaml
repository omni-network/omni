--- conflicted
+++ resolved
@@ -1208,14 +1208,12 @@
       zod:
         optional: true
 
-<<<<<<< HEAD
   aes-js@4.0.0-beta.5:
     resolution: {integrity: sha512-G965FqalsNyrPqgEGON7nIx1e/OVENSgiEIzyC63haUMuvNnwIgIjMs52hlTCKhkBny7A2ORNlfY9Zu+jmGk1Q==}
-=======
+
   ansi-colors@4.1.3:
     resolution: {integrity: sha512-/6w/C21Pm1A7aZitlI5Ni/2J6FFQN8i1Cvz3kHABAAbw93v/NlvKdVOqz7CCWz/3iv/JplRSEEZ83XION15ovw==}
     engines: {node: '>=6'}
->>>>>>> 83fd0437
 
   ansi-regex@5.0.1:
     resolution: {integrity: sha512-quJQXlTSUGL2LH9SUXo8VwsY4soanhgo6LNSm84E1LBcE8s3O0wpdiRzyR9z/ZZJMlMWv37qOOb9pdJlMUEKFQ==}
@@ -4527,11 +4525,9 @@
       typescript: 5.7.3
       zod: 3.22.4
 
-<<<<<<< HEAD
   aes-js@4.0.0-beta.5: {}
-=======
+
   ansi-colors@4.1.3: {}
->>>>>>> 83fd0437
 
   ansi-regex@5.0.1: {}
 
