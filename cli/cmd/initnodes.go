--- conflicted
+++ resolved
@@ -408,12 +408,7 @@
 		image := "ethereum/client-go:" + geth.Version
 
 		stateScheme := "path"
-<<<<<<< HEAD
-		if cfg.Archive || cfg.NodeSnapshot {
-			// Backup snapshots that are triggered with the --node-snapshot option are stored with hash state scheme.
-=======
 		if cfg.NodeSnapshot || cfg.Archive {
->>>>>>> 42d54279
 			stateScheme = "hash"
 		}
 
