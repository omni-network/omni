package e2e_test

import (
	"bytes"
	"context"
	"crypto/ecdsa"
	"encoding/hex"
	"fmt"
	"path/filepath"
	"testing"
	"time"

	"github.com/omni-network/omni/cli/cmd"
	"github.com/omni-network/omni/e2e/types"
	"github.com/omni-network/omni/lib/anvil"
	"github.com/omni-network/omni/lib/bi"
	"github.com/omni-network/omni/lib/cchain/provider"
	"github.com/omni-network/omni/lib/errors"
	"github.com/omni-network/omni/lib/ethclient/ethbackend"
	"github.com/omni-network/omni/lib/log"
	"github.com/omni-network/omni/lib/txmgr"

	"github.com/cometbft/cometbft/rpc/client/http"

	ethtypes "github.com/ethereum/go-ethereum/core/types"
	ethcrypto "github.com/ethereum/go-ethereum/crypto"
	"github.com/ethereum/go-ethereum/params"

	"cosmossdk.io/math"
	sdk "github.com/cosmos/cosmos-sdk/types"
	dtypes "github.com/cosmos/cosmos-sdk/x/distribution/types"
	stypes "github.com/cosmos/cosmos-sdk/x/staking/types"
	"github.com/stretchr/testify/require"
)

// execCLI will execute provided command with the arguments and return an error in case
// execution fails. It always returns stdOut and stdErr as well.
func execCLI(ctx context.Context, args ...string) (string, string, error) {
	outBuf := new(bytes.Buffer)
	errBuf := new(bytes.Buffer)

	root := cmd.New()
	root.SetOut(outBuf)
	root.SetErr(errBuf)

	root.SetArgs(args)
	if err := root.ExecuteContext(ctx); err != nil {
		return outBuf.String(), errBuf.String(), errors.Wrap(err, "executing CLI", "args", args)
	}

	return outBuf.String(), errBuf.String(), nil
}

// TestCLIOperator test the omni operator cli subcommands.
// The test runs the following commands:
// - operator create-validator creates a new validator and makes sure the validator is added to the consensus chain
// - operator delegate increases the newly created validator stake and makes sure its power is increased
// - delegator delegates stake
// - delegator makes sure rewards are accruing
// - delegator delegates more stake and make sure a withdrawals request is persisted
//
// Since they rely first on validator being created it must be run as a unit.
//
//nolint:paralleltest // We have to run self-delegation and delegation tests sequentially
func TestCLIOperator(t *testing.T) {
	t.Parallel()

	skipFunc := func(manifest types.Manifest) bool {
		return !manifest.AllE2ETests
	}
	maybeTestNetwork(t, skipFunc, func(ctx context.Context, t *testing.T, deps NetworkDeps) {
		t.Helper()

		network := deps.Network
		netID := network.ID
		omniBackend, err := deps.OmniBackend()
		require.NoError(t, err)

		// use an existing test anvil account for new validator and write it's pkey to temp file
		validatorPriv, validatorAddr := GenFundedEOA(ctx, t, omniBackend)
		validatorPubBz := ethcrypto.CompressPubkey(&validatorPriv.PublicKey)
		tmpDir := t.TempDir()
		privKeyFile := filepath.Join(tmpDir, "privkey")
		require.NoError(t, ethcrypto.SaveECDSA(privKeyFile, validatorPriv))

		cl, err := http.New(network.ID.Static().ConsensusRPC(), "/websocket")
		require.NoError(t, err)
		cprov := provider.NewABCI(cl, network.ID)

		const valChangeWait = 1 * time.Minute

		// operator's initial and self delegations
		const opInitDelegation = uint64(100)
		const opSelfDelegation = uint64(1)

		// create a new valdiator and self-delegate
		t.Run("create validator and self-delegate", func(t *testing.T) {
			// operator create-validator test
			stdOut, _, err := execCLI(
				ctx, "operator", "create-validator",
				"--network", netID.String(),
				"--private-key-file", privKeyFile,
				"--consensus-pubkey-hex", hex.EncodeToString(validatorPubBz),
				// we use minimum stake so the new validator doesn't affect the network too much
				"--self-delegation", fmt.Sprintf("%d", opInitDelegation),
				"--execution-rpc", omniBackend.Address(),
			)
			require.NoError(t, err)
			require.Empty(t, stdOut)

			require.Eventuallyf(t, func() bool {
				_, ok, _ := cprov.SDKValidator(ctx, validatorAddr)
				return ok
			}, valChangeWait, 500*time.Millisecond, "failed to create validator")

			// make sure the validator now exists and has correct power
			val, ok, err := cprov.SDKValidator(ctx, validatorAddr)
			require.NoError(t, err)
			require.True(t, ok)
			power, err := val.Power()
			require.NoError(t, err)
			require.Equal(t, opInitDelegation, power)

			// delegate more stake for the validator, since we are using an anvil account
			// it is already sufficiently funded
			stdOut, _, err = execCLI(
				ctx, "operator", "delegate",
				"--network", netID.String(),
				"--private-key-file", privKeyFile,
				"--amount", fmt.Sprintf("%d", opSelfDelegation),
				"--execution-rpc", omniBackend.Address(),
				"--self",
			)
			require.NoError(t, err)
			require.Empty(t, stdOut)

			// make sure the validator power is actually increased
			require.Eventuallyf(t, func() bool {
				val, ok, _ := cprov.SDKValidator(ctx, validatorAddr)
				require.True(t, ok)
				newPower, err := val.Power()
				require.NoError(t, err)

				return newPower == opInitDelegation+opSelfDelegation
			}, valChangeWait, 500*time.Millisecond, "failed to self-delegate")
		})

		// delegator's keys
		delegatorPrivKey, delegatorEthAddr := GenFundedEOA(ctx, t, omniBackend)
		delegatorCosmosAddr := sdk.AccAddress(delegatorEthAddr.Bytes())
		delegatorPrivKeyFile := filepath.Join(tmpDir, "delegator_privkey")
		err = ethcrypto.SaveECDSA(delegatorPrivKeyFile, delegatorPrivKey)
		require.NoError(t, err)

		const delegatorDelegation = uint64(77)
		// delegate from a new account
		t.Run("delegation", func(t *testing.T) {
			// delegator delegate test
			stdOut, _, err := execCLI(
				ctx, "operator", "delegate",
				"--network", netID.String(),
				"--validator-address", validatorAddr.Hex(),
				"--private-key-file", delegatorPrivKeyFile,
				"--amount", fmt.Sprintf("%d", delegatorDelegation),
				"--execution-rpc", omniBackend.Address(),
			)
			require.NoError(t, err)
			require.Empty(t, stdOut)

			// make sure the validator power is increased and the delegation can be found
			require.Eventuallyf(t, func() bool {
				val, ok, _ := cprov.SDKValidator(ctx, validatorAddr)
				require.True(t, ok)
				newPower, err := val.Power()
				require.NoError(t, err)

				if newPower != opInitDelegation+opSelfDelegation+delegatorDelegation {
					return false
				}

				if !delegationFound(t, ctx, cprov, val.OperatorAddress, delegatorCosmosAddr.String()) {
					return false
				}

				return true
			}, valChangeWait, 500*time.Millisecond, "failed to delegate")
		})

		// edit validator data
		t.Run("edit validator", func(t *testing.T) {
			val, ok, err := cprov.SDKValidator(ctx, validatorAddr)
			require.NoError(t, err)
			require.True(t, ok)

			// Edit validator moniker
			newMoniker := val.Description.Moniker + "*"
			// Add 1 Omni to current minSelf, then convert from wei to Omni.
			newMinSelfEther := val.MinSelfDelegation.AddRaw(params.Ether).QuoRaw(params.Ether)
			newMinSelfWei := newMinSelfEther.MulRaw(params.Ether)
			stdOut, stdErr, err := execCLI(
				ctx, "operator", "edit-validator",
				"--network", netID.String(),
				"--private-key-file", privKeyFile,
				"--execution-rpc", omniBackend.Address(),
				"--moniker", newMoniker,
				"--min-self-delegation", newMinSelfEther.String(),
			)
			require.NoError(t, err)
			require.Empty(t, stdOut)
			t.Log(stdErr)

			// make sure the validator moniker and min-self-delegation is actually increased
			require.Eventuallyf(t, func() bool {
				val, ok, _ := cprov.SDKValidator(ctx, validatorAddr)
				require.True(t, ok)

				return val.GetMoniker() == newMoniker && val.MinSelfDelegation.Equal(newMinSelfWei)
			}, valChangeWait, 500*time.Millisecond, "failed to edit validator")
		})

		// test rewards distribution
		var latestRewards math.LegacyDec
		t.Run("distribution", func(t *testing.T) {
			val, ok, err := cprov.SDKValidator(ctx, validatorAddr)
			require.NoError(t, err)
			require.True(t, ok)

			var originalRewards math.LegacyDec

			// fetch rewards and make sure they are positive
			require.Eventuallyf(t, func() bool {
				resp, err := cprov.QueryClients().Distribution.DelegationRewards(ctx, &dtypes.QueryDelegationRewardsRequest{
					DelegatorAddress: delegatorCosmosAddr.String(),
					ValidatorAddress: val.OperatorAddress,
				})
				require.NoError(t, err)
				if len(resp.Rewards) == 0 {
					return false
				}
				require.Len(t, resp.Rewards, 1)
				require.Equal(t, sdk.DefaultBondDenom, resp.Rewards[0].Denom)
				originalRewards = resp.Rewards[0].Amount

				return true
			}, valChangeWait, 500*time.Millisecond, "no rewards")

			// fetch again and make sure they increased
			require.Eventuallyf(t, func() bool {
				resp2, err := cprov.QueryClients().Distribution.DelegationRewards(ctx, &dtypes.QueryDelegationRewardsRequest{
					DelegatorAddress: delegatorCosmosAddr.String(),
					ValidatorAddress: val.OperatorAddress,
				})
				require.NoError(t, err)
				if len(resp2.Rewards) == 0 {
					return false
				}
				require.Len(t, resp2.Rewards, 1)
				require.Equal(t, sdk.DefaultBondDenom, resp2.Rewards[0].Denom)

				latestRewards = resp2.Rewards[0].Amount

				return latestRewards.GT(originalRewards)
			}, valChangeWait, 500*time.Millisecond, "no rewards increase")
		})
<<<<<<< HEAD
=======

		// make sure that an additional delegation triggers a withdrawal eventually
		t.Run("withdrawals", func(t *testing.T) {
			// make sure no withdrawals are pending yet
			amount := sumPendingWithdrawals(t, ctx, cprov, delegatorCosmosAddr)
			require.Zero(t, amount)

			// delegate more stake
			stdOut, _, err := execCLI(
				ctx, "operator", "delegate",
				"--network", netID.String(),
				"--validator-address", validatorAddr.Hex(),
				"--private-key-file", delegatorPrivKeyFile,
				"--amount", fmt.Sprintf("%d", delegatorDelegation),
				"--execution-rpc", omniBackend.Address(),
			)
			require.NoError(t, err)
			require.Empty(t, stdOut)

			// make sure the delegation succeeded
			require.Eventuallyf(t, func() bool {
				val, ok, _ := cprov.SDKValidator(ctx, validatorAddr)
				require.True(t, ok)
				newPower, err := val.Power()
				require.NoError(t, err)

				return newPower == opInitDelegation+opSelfDelegation+2*delegatorDelegation
			}, valChangeWait, 500*time.Millisecond, "failed to delegate")

			// make sure the pending withdrawals are non zero
			require.Eventuallyf(t, func() bool {
				amount := sumPendingWithdrawals(t, ctx, cprov, delegatorCosmosAddr)
				if amount == 0 {
					return false
				}

				// Allow rewards up to 10x latestRewards since non-deterministic amount of blocks may have elapsed
				const maxFactor = 10
				minAmountGei := latestRewards.QuoInt64(params.GWei).TruncateInt64()
				maxAmountGei := minAmountGei * maxFactor
				if amount < uint64(minAmountGei) || amount > uint64(maxAmountGei) {
					require.Fail(t, "unexpected withdrawal amount", "amount=%v, min=%v, max=%v", amount, minAmountGei, maxAmountGei)
				}

				return true
			}, 2*valChangeWait, 500*time.Millisecond, "failed to withdraw")
		})
>>>>>>> 01fdf28d
	})
}

func delegationFound(t *testing.T, ctx context.Context, cprov provider.Provider, valAddr string, delegatorAddr string) bool {
	t.Helper()
	response, err := cprov.QueryClients().Staking.ValidatorDelegations(ctx, &stypes.QueryValidatorDelegationsRequest{
		ValidatorAddr: valAddr,
		Pagination:    nil,
	})
	require.NoError(t, err)
	require.NotNil(t, response)
	for _, response := range response.DelegationResponses {
		log.Info(ctx, "delegation found", "del", response.Delegation.DelegatorAddress, "expect", delegatorAddr)
		if response.Delegation.DelegatorAddress == delegatorAddr {
			return true
		}
	}

	return false
}

<<<<<<< HEAD
func GenFundedEOA(ctx context.Context, t *testing.T, backend *ethbackend.Backend) *ecdsa.PrivateKey {
=======
func sumPendingWithdrawals(t *testing.T, ctx context.Context, cprov provider.Provider, addr sdk.AccAddress) uint64 {
	t.Helper()
	resp, err := cprov.QueryClients().EvmEngine.SumPendingWithdrawalsByAddress(
		ctx,
		&evmengtypes.SumPendingWithdrawalsByAddressRequest{Address: evmengtypes.Address(common.BytesToAddress(addr.Bytes()))},
	)
	require.NoError(t, err)

	return resp.SumGwei
}

func GenFundedEOA(ctx context.Context, t *testing.T, backend *ethbackend.Backend) (*ecdsa.PrivateKey, common.Address) {
>>>>>>> 01fdf28d
	t.Helper()

	amount1k := bi.Ether(1_000)
	funderAddr := anvil.DevAccount9()

	newKey, err := ethcrypto.GenerateKey()
	require.NoError(t, err)
	newAddr := ethcrypto.PubkeyToAddress(newKey.PublicKey)

	_, rec, err := backend.Send(ctx, funderAddr, txmgr.TxCandidate{
		To:    &newAddr,
		Value: amount1k,
	})
	require.NoError(t, err)
	require.Equal(t, ethtypes.ReceiptStatusSuccessful, rec.Status)

	bal, err := backend.BalanceAt(ctx, newAddr, nil)
	require.NoError(t, err)
	require.True(t, bi.EQ(amount1k, bal))

	log.Debug(ctx, "Funded new EOA", "addr", newAddr.Hex(), "amount", bi.ToEtherF64(amount1k), "chain", backend.Name())

	return newKey, newAddr
}<|MERGE_RESOLUTION|>--- conflicted
+++ resolved
@@ -22,6 +22,7 @@
 
 	"github.com/cometbft/cometbft/rpc/client/http"
 
+	"github.com/ethereum/go-ethereum/common"
 	ethtypes "github.com/ethereum/go-ethereum/core/types"
 	ethcrypto "github.com/ethereum/go-ethereum/crypto"
 	"github.com/ethereum/go-ethereum/params"
@@ -262,56 +263,6 @@
 				return latestRewards.GT(originalRewards)
 			}, valChangeWait, 500*time.Millisecond, "no rewards increase")
 		})
-<<<<<<< HEAD
-=======
-
-		// make sure that an additional delegation triggers a withdrawal eventually
-		t.Run("withdrawals", func(t *testing.T) {
-			// make sure no withdrawals are pending yet
-			amount := sumPendingWithdrawals(t, ctx, cprov, delegatorCosmosAddr)
-			require.Zero(t, amount)
-
-			// delegate more stake
-			stdOut, _, err := execCLI(
-				ctx, "operator", "delegate",
-				"--network", netID.String(),
-				"--validator-address", validatorAddr.Hex(),
-				"--private-key-file", delegatorPrivKeyFile,
-				"--amount", fmt.Sprintf("%d", delegatorDelegation),
-				"--execution-rpc", omniBackend.Address(),
-			)
-			require.NoError(t, err)
-			require.Empty(t, stdOut)
-
-			// make sure the delegation succeeded
-			require.Eventuallyf(t, func() bool {
-				val, ok, _ := cprov.SDKValidator(ctx, validatorAddr)
-				require.True(t, ok)
-				newPower, err := val.Power()
-				require.NoError(t, err)
-
-				return newPower == opInitDelegation+opSelfDelegation+2*delegatorDelegation
-			}, valChangeWait, 500*time.Millisecond, "failed to delegate")
-
-			// make sure the pending withdrawals are non zero
-			require.Eventuallyf(t, func() bool {
-				amount := sumPendingWithdrawals(t, ctx, cprov, delegatorCosmosAddr)
-				if amount == 0 {
-					return false
-				}
-
-				// Allow rewards up to 10x latestRewards since non-deterministic amount of blocks may have elapsed
-				const maxFactor = 10
-				minAmountGei := latestRewards.QuoInt64(params.GWei).TruncateInt64()
-				maxAmountGei := minAmountGei * maxFactor
-				if amount < uint64(minAmountGei) || amount > uint64(maxAmountGei) {
-					require.Fail(t, "unexpected withdrawal amount", "amount=%v, min=%v, max=%v", amount, minAmountGei, maxAmountGei)
-				}
-
-				return true
-			}, 2*valChangeWait, 500*time.Millisecond, "failed to withdraw")
-		})
->>>>>>> 01fdf28d
 	})
 }
 
@@ -333,22 +284,7 @@
 	return false
 }
 
-<<<<<<< HEAD
-func GenFundedEOA(ctx context.Context, t *testing.T, backend *ethbackend.Backend) *ecdsa.PrivateKey {
-=======
-func sumPendingWithdrawals(t *testing.T, ctx context.Context, cprov provider.Provider, addr sdk.AccAddress) uint64 {
-	t.Helper()
-	resp, err := cprov.QueryClients().EvmEngine.SumPendingWithdrawalsByAddress(
-		ctx,
-		&evmengtypes.SumPendingWithdrawalsByAddressRequest{Address: evmengtypes.Address(common.BytesToAddress(addr.Bytes()))},
-	)
-	require.NoError(t, err)
-
-	return resp.SumGwei
-}
-
 func GenFundedEOA(ctx context.Context, t *testing.T, backend *ethbackend.Backend) (*ecdsa.PrivateKey, common.Address) {
->>>>>>> 01fdf28d
 	t.Helper()
 
 	amount1k := bi.Ether(1_000)
