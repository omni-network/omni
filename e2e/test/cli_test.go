package e2e_test

import (
	"bytes"
	"context"
	"encoding/hex"
	"fmt"
	"path/filepath"
	"strconv"
	"testing"
	"time"

	"github.com/omni-network/omni/cli/cmd"
	"github.com/omni-network/omni/lib/anvil"
	"github.com/omni-network/omni/lib/cchain/provider"
	"github.com/omni-network/omni/lib/errors"
	"github.com/omni-network/omni/lib/feature"
	"github.com/omni-network/omni/lib/log"
	"github.com/omni-network/omni/lib/netconf"
	"github.com/omni-network/omni/lib/xchain"
	evmengtypes "github.com/omni-network/omni/octane/evmengine/types"

	"github.com/cometbft/cometbft/rpc/client/http"

	ethcrypto "github.com/ethereum/go-ethereum/crypto"
	"github.com/ethereum/go-ethereum/params"

	"cosmossdk.io/math"
	sdk "github.com/cosmos/cosmos-sdk/types"
	dtypes "github.com/cosmos/cosmos-sdk/x/distribution/types"
	stypes "github.com/cosmos/cosmos-sdk/x/staking/types"
	"github.com/stretchr/testify/require"
)

// execCLI will execute provided command with the arguments and return an error in case
// execution fails. It always returns stdOut and stdErr as well.
func execCLI(ctx context.Context, args ...string) (string, string, error) {
	outBuf := new(bytes.Buffer)
	errBuf := new(bytes.Buffer)

	root := cmd.New()
	root.SetOut(outBuf)
	root.SetErr(errBuf)

	root.SetArgs(args)
	if err := root.ExecuteContext(ctx); err != nil {
		return outBuf.String(), errBuf.String(), errors.Wrap(err, "executing CLI", "args", args)
	}

	return outBuf.String(), errBuf.String(), nil
}

// TestCLIOperator test the omni operator cli subcommands.
// The test runs the following commands:
// - operator create-validator creates a new validator and makes sure the validator is added to the consensus chain
// - operator delegate increases the newly created validator stake and makes sure its power is increased
// - delegator delegates stake
// - delegator makes sure rewards are accruing
// - delegator delegates more stake and make sure a withdrawals request is persisted
//
// Since they rely first on validator being created it must be run as a unit.
//
//nolint:paralleltest // We have to run self-delegation and delegation tests sequentially
func TestCLIOperator(t *testing.T) {
	t.Parallel()

	testNetwork(t, func(ctx context.Context, t *testing.T, network netconf.Network, endpoints xchain.RPCEndpoints) {
		t.Helper()

		e, ok := network.OmniEVMChain()
		require.True(t, ok)
		executionRPC, err := endpoints.ByNameOrID(e.Name, e.ID)
		require.NoError(t, err)

		// use an existing test anvil account for new validator and write it's pkey to temp file
		validatorPriv := anvil.DevPrivateKey6()
		validatorPubBz := ethcrypto.CompressPubkey(&validatorPriv.PublicKey)
		validatorAddr := ethcrypto.PubkeyToAddress(validatorPriv.PublicKey)
		tmpDir := t.TempDir()
		privKeyFile := filepath.Join(tmpDir, "privkey")
		require.NoError(
			t,
			ethcrypto.SaveECDSA(privKeyFile, validatorPriv),
			"failed to save new validator private key to temp file",
		)

		cl, err := http.New(network.ID.Static().ConsensusRPC(), "/websocket")
		require.NoError(t, err)
		cprov := provider.NewABCI(cl, network.ID)

		const valChangeWait = 15 * time.Second

		// operator's initial and self delegations
		const opInitDelegation = uint64(100)
		const opSelfDelegation = uint64(1)

		// create a new valdiator and self-delegate
		t.Run("self delegation", func(t *testing.T) {
			// operator create-validator test
			stdOut, _, err := execCLI(
				ctx, "operator", "create-validator",
				"--network", "devnet",
				"--private-key-file", privKeyFile,
				"--consensus-pubkey-hex", hex.EncodeToString(validatorPubBz),
				// we use minimum stake so the new validator doesn't affect the network too much
				"--self-delegation", fmt.Sprintf("%d", opInitDelegation),
				"--execution-rpc", executionRPC,
			)
			require.NoError(t, err)
			require.Empty(t, stdOut)

			require.Eventuallyf(t, func() bool {
				_, ok, _ := cprov.SDKValidator(ctx, validatorAddr)
				return ok
			}, valChangeWait, 500*time.Millisecond, "failed to create validator")

			// make sure the validator now exists and has correct power
			val, ok, err := cprov.SDKValidator(ctx, validatorAddr)
			require.NoError(t, err)
			require.True(t, ok)
			power, err := val.Power()
			require.NoError(t, err)
			require.Equal(t, opInitDelegation, power)

			// delegate more stake for the validator, since we are using an anvil account
			// it is already sufficiently funded
			stdOut, _, err = execCLI(
				ctx, "operator", "delegate",
				"--network", "devnet",
				"--private-key-file", privKeyFile,
				"--amount", fmt.Sprintf("%d", opSelfDelegation),
				"--execution-rpc", executionRPC,
				"--self",
			)
			require.NoError(t, err)
			require.Empty(t, stdOut)

			// make sure the validator power is actually increased
			require.Eventuallyf(t, func() bool {
				val, ok, _ := cprov.SDKValidator(ctx, validatorAddr)
				require.True(t, ok)
				newPower, err := val.Power()
				require.NoError(t, err)

				return newPower == opInitDelegation+opSelfDelegation
			}, valChangeWait, 500*time.Millisecond, "failed to self-delegate")
		})

		// delegator's keys
		privKey, pubKey := anvil.DevPrivateKey5(), anvil.DevAccount5()
		delegatorCosmosAddr := sdk.AccAddress(pubKey.Bytes())
		delegatorPrivKeyFile := filepath.Join(tmpDir, "delegator_privkey")
		require.NoError(
			t,
			ethcrypto.SaveECDSA(delegatorPrivKeyFile, privKey),
			"failed to save new validator private key to temp file",
		)

		// delegate from a new account
		t.Run("delegation", func(t *testing.T) {
			if !feature.FlagEVMStakingModule.Enabled(ctx) {
				t.Skip("Skipping delegation tests")
			}

			// delegator delegate test
			const delegatorDelegation = uint64(700)
			stdOut, _, err := execCLI(
				ctx, "operator", "delegate",
				"--network", "devnet",
				"--validator-address", validatorAddr.Hex(),
				"--private-key-file", delegatorPrivKeyFile,
				"--amount", fmt.Sprintf("%d", delegatorDelegation),
				"--execution-rpc", executionRPC,
			)
			require.NoError(t, err)
			require.Empty(t, stdOut)

			// make sure the validator power is increased and the delegation can be found
			require.Eventuallyf(t, func() bool {
				val, ok, _ := cprov.SDKValidator(ctx, validatorAddr)
				require.True(t, ok)
				newPower, err := val.Power()
				require.NoError(t, err)

				if newPower != opInitDelegation+opSelfDelegation+delegatorDelegation {
					return false
				}

				if !delegationFound(t, ctx, cprov, val.OperatorAddress, delegatorCosmosAddr.String()) {
					return false
				}

				return true
			}, valChangeWait, 500*time.Millisecond, "failed to delegate")
		})

		// edit validator data
		t.Run("edit validator", func(t *testing.T) {
			if !feature.FlagEVMStakingModule.Enabled(ctx) {
				t.Skip("Skipping evmstaking2 tests")
			}

			// Edit validator moniker
			const moniker = "new-moniker"
			const minSelf = 2 // TODO(corver): Also here
			stdOut, stdErr, err := execCLI(
				ctx, "operator", "edit-validator",
				"--network", netconf.Devnet.String(),
				"--private-key-file", privKeyFile,
				"--execution-rpc", executionRPC,
				"--moniker", moniker,
				"--min-self-delegation", strconv.FormatInt(minSelf, 10),
			)
			require.NoError(t, err)
			require.Empty(t, stdOut)
			t.Log(stdErr)

			minSelfWei := math.NewInt(minSelf).MulRaw(params.Ether)

			// make sure the validator moniker and min-self-delegation is actually increased
			require.Eventuallyf(t, func() bool {
				val, ok, _ := cprov.SDKValidator(ctx, validatorAddr)
				require.True(t, ok)

				return val.GetMoniker() == moniker && val.MinSelfDelegation.Equal(minSelfWei)
			}, valChangeWait, 500*time.Millisecond, "failed to edit validator")
		})

		// test rewards distribution
		t.Run("distribution", func(t *testing.T) {
			if !feature.FlagEVMStakingModule.Enabled(ctx) {
				t.Skip("Skipping evmstaking2 tests")
			}

			val, ok, _ := cprov.SDKValidator(ctx, validatorAddr)
			require.True(t, ok)

			wait := time.Second * 10

			var originalRewards sdk.DecCoins

			// fetch rewards and make sure they are positive
			require.Eventuallyf(t, func() bool {
				resp, err := cprov.QueryClients().Distribution.DelegationRewards(ctx, &dtypes.QueryDelegationRewardsRequest{
					DelegatorAddress: delegatorCosmosAddr.String(),
					ValidatorAddress: val.OperatorAddress,
				})
				require.NoError(t, err)
				if len(resp.Rewards) == 0 {
					return false
				}
				originalRewards = resp.Rewards

				for _, coin := range originalRewards {
					require.Equal(t, "stake", coin.Denom)
					require.True(t, coin.Amount.IsPositive())
				}

				return true
			}, wait, 500*time.Millisecond, "no rewards increase")

			// fetch again and make sure they increased
<<<<<<< HEAD
=======
			wait := time.Second * 10
>>>>>>> 7f3dc0af
			require.Eventuallyf(t, func() bool {
				resp2, err := cprov.QueryClients().Distribution.DelegationRewards(ctx, &dtypes.QueryDelegationRewardsRequest{
					DelegatorAddress: delegatorCosmosAddr.String(),
					ValidatorAddress: val.OperatorAddress,
				})
				require.NoError(t, err)
				if len(resp2.Rewards) == 0 {
					return false
				}

				// all fetched values should be strictly larger
				for i, coin2 := range resp2.Rewards {
					coin := originalRewards[i]
					if !coin2.Amount.GT(coin.Amount) {
						return false
					}
				}

				return true
			}, wait, 500*time.Millisecond, "no rewards increase")
		})

		// make sure than an additional delegation triggers a withdrawal eventually
		t.Run("withdrawals", func(t *testing.T) {
			if !feature.FlagEVMStakingModule.Enabled(ctx) {
				t.Skip("Skipping withdrawal test")
			}

			// make sure no withdrawals are pending
			amount := pendingWithdrawals(t, ctx, cprov, delegatorCosmosAddr)
			require.Equal(t, 0, amount)

			const delegatorDelegation = uint64(700)
			stdOut, _, err := execCLI(
				ctx, "operator", "delegate",
				"--network", "devnet",
				"--validator-address", validatorAddr.Hex(),
				"--private-key-file", delegatorPrivKeyFile,
				"--amount", fmt.Sprintf("%d", delegatorDelegation),
				"--execution-rpc", executionRPC,
			)
			require.NoError(t, err)
			require.Empty(t, stdOut)

			// make sure the validator power is increased and the delegation can be found
			require.Eventuallyf(t, func() bool {
				amount := pendingWithdrawals(t, ctx, cprov, delegatorCosmosAddr)

				return amount > 0
			}, valChangeWait, 500*time.Millisecond, "failed to delegate")
		})
	})
}

func delegationFound(t *testing.T, ctx context.Context, cprov provider.Provider, valAddr string, delegatorAddr string) bool {
	t.Helper()
	response, err := cprov.QueryClients().Staking.ValidatorDelegations(ctx, &stypes.QueryValidatorDelegationsRequest{
		ValidatorAddr: valAddr,
		Pagination:    nil,
	})
	require.NoError(t, err)
	require.NotNil(t, response)
	log.Info(ctx, "delegations found", "number", len(response.DelegationResponses))
	for _, response := range response.DelegationResponses {
		if response.Delegation.DelegatorAddress == delegatorAddr {
			return true
		}
	}

	return false
}

func pendingWithdrawals(t *testing.T, ctx context.Context, cprov provider.Provider, addr sdk.AccAddress) uint64 {
	t.Helper()
	resp, err := cprov.QueryClients().EvmEngine.SumPendingWithdrawalsByAddress(
		ctx,
		&evmengtypes.SumPendingWithdrawalsByAddressRequest{Address: []byte(addr)},
	)
	require.NoError(t, err)

	return resp.Amount
}<|MERGE_RESOLUTION|>--- conflicted
+++ resolved
@@ -260,10 +260,6 @@
 			}, wait, 500*time.Millisecond, "no rewards increase")
 
 			// fetch again and make sure they increased
-<<<<<<< HEAD
-=======
-			wait := time.Second * 10
->>>>>>> 7f3dc0af
 			require.Eventuallyf(t, func() bool {
 				resp2, err := cprov.QueryClients().Distribution.DelegationRewards(ctx, &dtypes.QueryDelegationRewardsRequest{
 					DelegatorAddress: delegatorCosmosAddr.String(),
@@ -294,7 +290,7 @@
 
 			// make sure no withdrawals are pending
 			amount := pendingWithdrawals(t, ctx, cprov, delegatorCosmosAddr)
-			require.Equal(t, 0, amount)
+			require.Equal(t, uint64(0), amount)
 
 			const delegatorDelegation = uint64(700)
 			stdOut, _, err := execCLI(
