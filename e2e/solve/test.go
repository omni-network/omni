--- conflicted
+++ resolved
@@ -446,21 +446,9 @@
 			return errors.Wrap(err, "decode response")
 		}
 
-<<<<<<< HEAD
 		if err = resp.Body.Close(); err != nil {
 			return errors.Wrap(err, "close response body")
 		}
-=======
-			if checkResp.Rejected != order.ShouldReject {
-				return errors.New("unexpected rejection",
-					"expected", order.ShouldReject,
-					"actual", checkResp.Rejected,
-					"reason", checkResp.RejectReason,
-					"description", checkResp.RejectDescription,
-					"idx", i,
-				)
-			}
->>>>>>> 07008a66
 
 		if checkResp.Rejected != order.ShouldReject {
 			return errors.New("unexpected rejection",
@@ -480,7 +468,6 @@
 			return errors.New("accepted but should reject")
 		}
 
-<<<<<<< HEAD
 		// Refund solver native balance after test logic.
 		if isInsufficientInventory(order) {
 			eth1m := math.NewInt(1_000_000).MulRaw(params.Ether).BigInt()
@@ -489,10 +476,6 @@
 			}
 			log.Debug(ctx, "Solver account native balance refunded successfully")
 		}
-=======
-	if err := eg.Wait(); err != nil {
-		return errors.Wrap(err, "wait checks")
->>>>>>> 07008a66
 	}
 
 	log.Info(ctx, "Test /check success")
