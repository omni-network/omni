--- conflicted
+++ resolved
@@ -16,35 +16,7 @@
 type DeployConfig struct {
 	PromSecrets
 	EigenFile string
-<<<<<<< HEAD
 	PingPongN uint64
-=======
-}
-
-// DeployWithPingPong a new e2e network. It also starts all services in order to deploy private portals.
-// It also deploys a pingpong contract and starts all edges.
-func DeployWithPingPong(ctx context.Context, def Definition, cfg DeployConfig, pingPongN uint64,
-) (types.DeployInfos, error) {
-	deployInfo, err := Deploy(ctx, def, cfg)
-	if err != nil {
-		return nil, err
-	}
-
-	if pingPongN == 0 {
-		return deployInfo, nil
-	}
-
-	pp, err := pingpong.Deploy(ctx, def.Netman, def.Sender)
-	if err != nil {
-		return nil, errors.Wrap(err, "deploy pingpong")
-	} else if err := pp.StartAllEdges(ctx, pingPongN); err != nil {
-		return nil, errors.Wrap(err, "start all edges")
-	}
-
-	pp.ExportDeployInfo(deployInfo)
-
-	return deployInfo, nil
->>>>>>> 63b8018c
 }
 
 // Deploy a new e2e network. It also starts all services in order to deploy private portals.
@@ -90,7 +62,7 @@
 		return deployInfo, nil
 	}
 
-	pp, err := pingpong.Deploy(ctx, def.Netman.Portals())
+	pp, err := pingpong.Deploy(ctx, def.Netman, def.Sender)
 	if err != nil {
 		return nil, errors.Wrap(err, "deploy pingpong")
 	}
